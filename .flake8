--- conflicted
+++ resolved
@@ -1,11 +1,5 @@
 [flake8]
-<<<<<<< HEAD
-ignore = E501
-exclude = .git, __pycache__, .venv
-plugins = flake8_import_order, flake8_docstrings, flake8_comprehensions, flake8_bugbear, flake8_annotations, pep8-naming
-=======
 exclude = fixtures, __jac_gen__, build, examples, pygls
 plugins = flake8_import_order, flake8_docstrings, flake8_comprehensions, flake8_bugbear, flake8_annotations, pep8_naming, flake8_simplify
 max-line-length = 120
-ignore = E203, W503, ANN101, ANN102
->>>>>>> 8b2f381c
+ignore = E203, W503, ANN101, ANN102