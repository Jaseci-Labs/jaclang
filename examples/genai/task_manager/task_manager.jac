--- conflicted
+++ resolved
@@ -10,19 +10,7 @@
         priority: 'Estimated Priority for the Task (0-10)': int;
 }
 
-<<<<<<< HEAD
-can 'give an estimated time for one to finish the task given, return an int' eta_llm(input: 'the task given': Task) -> 'estimated time in minutes': int by llm();
-
-can 'give an estimated priority for the task, return an int' priority_llm(input: 'the task given': Task) -> 'priority score from 0 to 10, with 10 the most prioritized': int by llm();
-
-obj 'A work to be done in the future'
-TaskFull :Task: {
-    has time: 'number of minutes for one to finish the job': int;
-    has priority: 'priority score from 0 to 10';
-}
-=======
 can task_llm(description: str) -> Task by llm(method="Reason");
->>>>>>> cae3bb31
 
 with entry {
     task_contents = [
