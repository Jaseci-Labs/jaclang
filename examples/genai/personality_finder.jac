--- conflicted
+++ resolved
@@ -1,10 +1,5 @@
 import:py from model, OpenAIModel, ClaudeModel, OpenSourceModel;
 
-<<<<<<< HEAD
-# model llm:ClaudeModel {
-#     model_name="claude-3-sonnet-20240229";
-# }
-=======
 model llm:ClaudeModel {
     model_name="claude-3-sonnet-20240229";
 }
@@ -12,11 +7,6 @@
 # model llm:OpenAIModel {
 #     model_name="gpt-4";
 # 
->>>>>>> 11095feb
-
-model llm:OpenAIModel {
-    model_name="gpt-4";
-}
 
 enum 'Personality of the Person'
 Personality {
