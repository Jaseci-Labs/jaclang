"""Test of jac importing python."""
<<<<<<< HEAD

=======
import:py os;
>>>>>>> 2f8de122
import:py pyfunc;
import:py random;
import:py from pyfunc, my_print;

with entry {
    my_print(pyfunc);
<<<<<<< HEAD
=======
    print(random.random());
}

import:py circle_pysolo;
import:py from circle_pysolo, calculate_area;

with entry {
    print(f"are {calculate_area(2.0)}");
>>>>>>> 2f8de122
}<|MERGE_RESOLUTION|>--- conflicted
+++ resolved
@@ -1,17 +1,11 @@
 """Test of jac importing python."""
-<<<<<<< HEAD
-
-=======
 import:py os;
->>>>>>> 2f8de122
 import:py pyfunc;
 import:py random;
 import:py from pyfunc, my_print;
 
 with entry {
     my_print(pyfunc);
-<<<<<<< HEAD
-=======
     print(random.random());
 }
 
@@ -20,5 +14,4 @@
 
 with entry {
     print(f"are {calculate_area(2.0)}");
->>>>>>> 2f8de122
 }