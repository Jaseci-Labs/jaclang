"""Test Jac cli module."""

import inspect
import io
import os
import subprocess
import sys

from jaclang.cli import cli
from jaclang.plugin.builtin import dotgen
from jaclang.utils.test import TestCase


class JacCliTests(TestCase):
    """Test pass module."""

    def setUp(self) -> None:
        """Set up test."""
        return super().setUp()

    def test_jac_cli_run(self) -> None:
        """Basic test for pass."""
        captured_output = io.StringIO()
        sys.stdout = captured_output

        # Execute the function
        cli.run(self.fixture_abs_path("hello.jac"))

        sys.stdout = sys.__stdout__
        stdout_value = captured_output.getvalue()

        self.assertIn("Hello World!", stdout_value)

    def test_jac_cli_alert_based_err(self) -> None:
        """Basic test for pass."""
        captured_output = io.StringIO()
        sys.stdout = captured_output
        sys.stderr = captured_output

        # Execute the function
        # try:
        cli.enter(self.fixture_abs_path("err2.jac"), entrypoint="speak", args=[])  # type: ignore
        # except Exception as e:
        #     print(f"Error: {e}")

        sys.stdout = sys.__stdout__
        sys.stderr = sys.__stderr__
        stdout_value = captured_output.getvalue()
        # print(stdout_value)
        self.assertIn("Errors occurred", stdout_value)

    def test_jac_ast_tool_pass_template(self) -> None:
        """Basic test for pass."""
        captured_output = io.StringIO()
        sys.stdout = captured_output

        cli.tool("pass_template")

        sys.stdout = sys.__stdout__
        stdout_value = captured_output.getvalue()
        self.assertIn("Sub objects.", stdout_value)
        self.assertGreater(stdout_value.count("def exit_"), 10)

    def test_jac_cmd_line(self) -> None:
        """Basic test for pass."""
        process = subprocess.Popen(
            ["jac"],
            stdin=subprocess.PIPE,
            stdout=subprocess.PIPE,
            stderr=subprocess.PIPE,
            text=True,
        )
        stdout_value, _ = process.communicate(input="exit\n")
        self.assertEqual(process.returncode, 0, "Process did not exit successfully")
        self.assertIn("Welcome to the Jac CLI!", stdout_value)

    def test_ast_print(self) -> None:
        """Testing for print AstTool."""
        captured_output = io.StringIO()
        sys.stdout = captured_output

        cli.tool("ir", ["ast", f"{self.fixture_abs_path('hello.jac')}"])

        sys.stdout = sys.__stdout__
        stdout_value = captured_output.getvalue()
        self.assertIn("+-- Token", stdout_value)

    def test_ast_dotgen(self) -> None:
        """Testing for print AstTool."""
        captured_output = io.StringIO()
        sys.stdout = captured_output

        cli.tool("ir", ["ast.", f"{self.fixture_abs_path('hello.jac')}"])

        sys.stdout = sys.__stdout__
        stdout_value = captured_output.getvalue()
        self.assertIn('[label="MultiString"]', stdout_value)

    def test_type_check(self) -> None:
        """Testing for print AstTool."""
        captured_output = io.StringIO()
        sys.stdout = captured_output
        cli.check(f"{self.fixture_abs_path('game1.jac')}")
        sys.stdout = sys.__stdout__
        stdout_value = captured_output.getvalue()
        self.assertIn("Errors: 0, Warnings: 1", stdout_value)

    def test_type_info(self) -> None:
        """Testing for type info inside the ast tool."""
        captured_output = io.StringIO()
        sys.stdout = captured_output
        cli.tool("ir", ["ast", f"{self.fixture_abs_path('type_info.jac')}"])
        sys.stdout = sys.__stdout__
        stdout_value = captured_output.getvalue()
        self.assertEqual(stdout_value.count("type_info.Spritesheet"), 13)
        self.assertEqual(stdout_value.count("builtins.int"), 24)
        self.assertEqual(stdout_value.count("pygame.surface.Surface"), 18)

    def test_build_and_run(self) -> None:
        """Testing for print AstTool."""
        if os.path.exists(f"{self.fixture_abs_path('needs_import.jir')}"):
            os.remove(f"{self.fixture_abs_path('needs_import.jir')}")
        captured_output = io.StringIO()
        sys.stdout = captured_output
        cli.build(f"{self.fixture_abs_path('needs_import.jac')}")
        cli.run(f"{self.fixture_abs_path('needs_import.jir')}")
        sys.stdout = sys.__stdout__
        stdout_value = captured_output.getvalue()
        self.assertIn("Errors: 0, Warnings: 0", stdout_value)
        self.assertIn("<module 'pyfunc' from", stdout_value)

    def test_cache_no_cache_on_run(self) -> None:
        """Basic test for pass."""
        process = subprocess.Popen(
            ["jac", "run", f"{self.fixture_abs_path('hello_nc.jac')}", "-nc"],
            stdin=subprocess.PIPE,
            stdout=subprocess.PIPE,
            stderr=subprocess.PIPE,
            text=True,
        )
        stdout, _ = process.communicate()
        self.assertFalse(
            os.path.exists(
                f"{self.fixture_abs_path(os.path.join('__jac_gen__', 'hello_nc.jbc'))}"
            )
        )
        self.assertIn("Hello World!", stdout)
        process = subprocess.Popen(
            ["jac", "run", f"{self.fixture_abs_path('hello_nc.jac')}", "-c"],
            stdin=subprocess.PIPE,
            stdout=subprocess.PIPE,
            stderr=subprocess.PIPE,
            text=True,
        )
        stdout, _ = process.communicate()
        self.assertIn("Hello World!", stdout)
        self.assertTrue(
            os.path.exists(
                f"{self.fixture_abs_path(os.path.join('__jac_gen__', 'hello_nc.jbc'))}"
            )
        )
        os.remove(
            f"{self.fixture_abs_path(os.path.join('__jac_gen__', 'hello_nc.jbc'))}"
        )

    def test_run_test(self) -> None:
        """Basic test for pass."""
        process = subprocess.Popen(
            ["jac", "test", f"{self.fixture_abs_path('run_test.jac')}", "-m 2"],
            stdin=subprocess.PIPE,
            stdout=subprocess.PIPE,
            stderr=subprocess.PIPE,
            text=True,
        )
        stdout, stderr = process.communicate()
        self.assertIn("Ran 3 tests", stderr)
        self.assertIn("FAILED (failures=2)", stderr)
        self.assertIn("F.F", stderr)

        process = subprocess.Popen(
            [
                "jac",
                "test",
                "-d" + f"{self.fixture_abs_path('../../../')}",
                "-f" + "circle*",
                "-x",
            ],
            stdin=subprocess.PIPE,
            stdout=subprocess.PIPE,
            stderr=subprocess.PIPE,
            text=True,
        )
        stdout, stderr = process.communicate()
        self.assertIn("circle", stdout)
        self.assertNotIn("circle_purfe.test", stdout)
        self.assertNotIn("circle_pure.impl", stdout)

        process = subprocess.Popen(
            ["jac", "test", "-f" + "*run_test.jac", "-m 3"],
            stdin=subprocess.PIPE,
            stdout=subprocess.PIPE,
            stderr=subprocess.PIPE,
            text=True,
        )
        stdout, stderr = process.communicate()
        self.assertIn("...F", stderr)
        self.assertIn("F.F", stderr)

    def test_graph_coverage(self) -> None:
        """Test for coverage of graph cmd."""
        graph_params = set(inspect.signature(cli.graph).parameters.keys())
        dotgen_params = set(inspect.signature(dotgen).parameters.keys())
        dotgen_params = dotgen_params - {"node", "dot_file", "edge_type"}
        dotgen_params.update({"initial", "saveto", "connection"})
        self.assertTrue(dotgen_params.issubset(graph_params))
        self.assertEqual(len(dotgen_params) + 1, len(graph_params))

    def test_graph(self) -> None:
        """Test for graph CLI cmd."""
        captured_output = io.StringIO()
        sys.stdout = captured_output
        cli.graph(
            f"{self.fixture_abs_path('../../../examples/reference/connect_expressions.jac')}"
        )
        if os.path.exists("connect_expressions.dot"):
            os.remove("connect_expressions.dot")
        sys.stdout = sys.__stdout__
        stdout_value = captured_output.getvalue()
<<<<<<< HEAD
        self.assertIn(">>> Graph content saved", stdout_value)
        self.assertIn("connect_expressions.dot\n", stdout_value)
=======
        if os.path.exists("connect_expressions.dot"):
            os.remove("connect_expressions.dot")
        self.assertIn("11\n13\n15\n>>> Graph content saved to", stdout_value)
        self.assertIn("connect_expressions.dot\n", stdout_value)

    def test_py_to_jac(self) -> None:
        """Test for graph CLI cmd."""
        captured_output = io.StringIO()
        sys.stdout = captured_output
        cli.py_to_jac(f"{self.fixture_abs_path('../../tests/fixtures/pyfunc.py')}")
        sys.stdout = sys.__stdout__
        stdout_value = captured_output.getvalue()
        self.assertIn("can my_print(x: object) -> None", stdout_value)
>>>>>>> efeb3c33
<|MERGE_RESOLUTION|>--- conflicted
+++ resolved
@@ -226,14 +226,10 @@
             os.remove("connect_expressions.dot")
         sys.stdout = sys.__stdout__
         stdout_value = captured_output.getvalue()
-<<<<<<< HEAD
+        if os.path.exists("connect_expressions.dot"):
+            os.remove("connect_expressions.dot")
         self.assertIn(">>> Graph content saved", stdout_value)
         self.assertIn("connect_expressions.dot\n", stdout_value)
-=======
-        if os.path.exists("connect_expressions.dot"):
-            os.remove("connect_expressions.dot")
-        self.assertIn("11\n13\n15\n>>> Graph content saved to", stdout_value)
-        self.assertIn("connect_expressions.dot\n", stdout_value)
 
     def test_py_to_jac(self) -> None:
         """Test for graph CLI cmd."""
@@ -242,5 +238,4 @@
         cli.py_to_jac(f"{self.fixture_abs_path('../../tests/fixtures/pyfunc.py')}")
         sys.stdout = sys.__stdout__
         stdout_value = captured_output.getvalue()
-        self.assertIn("can my_print(x: object) -> None", stdout_value)
->>>>>>> efeb3c33
+        self.assertIn("can my_print(x: object) -> None", stdout_value)