--- conflicted
+++ resolved
@@ -139,11 +139,7 @@
             stdout_value,
         )
         self.assertIn(
-<<<<<<< HEAD
-            '["I won noble prize in Physics", "I am popular for my theory of relativity"]',  # noqa E501
-=======
             'Diary Entries (diary_entries) (list[str]) = ["I won noble prize in Physics", "I am popular for my theory of relativity"]',  # noqa E501
->>>>>>> 515ae664
             stdout_value,
         )
 
