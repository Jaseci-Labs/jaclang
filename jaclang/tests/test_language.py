--- conflicted
+++ resolved
@@ -555,7 +555,6 @@
         self.assertIn("can greet2(**kwargs: Any)", output)
         self.assertEqual(output.count("with entry {"), 13)
         self.assertIn(
-<<<<<<< HEAD
             '"""Enum for shape types"""\nenum ShapeType { CIRCLE = Circle,\n',
             output,
         )
@@ -563,16 +562,6 @@
             "\nUNKNOWN = Unknown,\n::py::\nprint('hello')\n::py::\n }", output
         )
         self.assertIn("assert x == 5 , x should be equal to 5 ; ", output)
-=======
-            '"""Enum for shape types"""\nenum ShapeType { CIRCLE="Circle",\n',
-            output,
-        )
-        self.assertIn(
-            ",\nUNKNOWN=\"Unknown\",\n::py::\nprint('hello')\n::py::\n }\n\nwith ",
-            output,
-        )
-        self.assertIn('assert x == 5 , "x should be equal to 5" ;', output)
->>>>>>> 312f1613
         self.assertIn("if not x == y {", output)
         self.assertIn("can greet2(**kwargs: Any) {", output)
         self.assertIn("squares_dict = {x: x ** 2  for x in numbers};", output)
