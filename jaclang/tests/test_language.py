"""Test Jac language generally."""

import io
import os
import pickle
import sys
import sysconfig


import jaclang.compiler.passes.main as passes
from jaclang import jac_import
from jaclang.cli import cli
from jaclang.compiler.compile import jac_file_to_pass, jac_pass_to_pass, jac_str_to_pass
from jaclang.compiler.passes.main.schedules import py_code_gen_typed
from jaclang.plugin.feature import JacFeature as Jac
from jaclang.utils.test import TestCase


class JacLanguageTests(TestCase):
    """Test pass module."""

    def setUp(self) -> None:
        """Set up test."""
        return super().setUp()

    def test_sub_abilities(self) -> None:
        """Basic test for pass."""
        captured_output = io.StringIO()
        sys.stdout = captured_output

        # Execute the function
        cli.run(self.fixture_abs_path("sub_abil_sep.jac"))  # type: ignore

        sys.stdout = sys.__stdout__
        stdout_value = captured_output.getvalue()

        # Assertions or verifications
        self.assertEqual(
            "Hello, world!\n" "I'm a ninja Myca!\n",
            stdout_value,
        )

    def test_sub_abilities_multi(self) -> None:
        """Basic test for pass."""
        captured_output = io.StringIO()
        sys.stdout = captured_output

        # Execute the function
        cli.run(self.fixture_abs_path("sub_abil_sep_multilev.jac"))  # type: ignore

        sys.stdout = sys.__stdout__
        stdout_value = captured_output.getvalue()

        # Assertions or verifications
        self.assertEqual(
            "Hello, world!\n" "I'm a ninja Myca!\n",
            stdout_value,
        )

    def test_simple_jac_red(self) -> None:
        """Parse micro jac file."""
        Jac.context().init_memory(base_path=self.examples_abs_path(""))
        captured_output = io.StringIO()
        sys.stdout = captured_output
        jac_import("micro.simple_walk", base_path=self.examples_abs_path(""))
        sys.stdout = sys.__stdout__
        stdout_value = captured_output.getvalue()
        self.assertEqual(
            stdout_value,
            "Value: -1\nValue: 0\nValue: 1\nValue: 2\nValue: 3\nValue: 4"
            "\nValue: 5\nValue: 6\nValue: 7\nFinal Value: 8\nDone walking.\n",
        )

    def test_guess_game(self) -> None:
        """Parse micro jac file."""
        captured_output = io.StringIO()
        sys.stdout = captured_output
        jac_import("guess_game", base_path=self.fixture_abs_path("./"))
        sys.stdout = sys.__stdout__
        stdout_value = captured_output.getvalue()
        self.assertEqual(
            stdout_value,
            "Too high!\nToo low!\nToo high!\nCongratulations! You guessed correctly.\n",
        )

    def test_chandra_bugs(self) -> None:
        """Parse micro jac file."""
        captured_output = io.StringIO()
        sys.stdout = captured_output
        jac_import("chandra_bugs", base_path=self.fixture_abs_path("./"))
        sys.stdout = sys.__stdout__
        stdout_value = captured_output.getvalue()
        self.assertEqual(
            stdout_value,
            "<link href='{'new_val': 3, 'where': 'from_foo'} rel='stylesheet'\nTrue\n",
        )

    def test_chandra_bugs2(self) -> None:
        """Parse micro jac file."""
        captured_output = io.StringIO()
        sys.stdout = captured_output
        jac_import("chandra_bugs2", base_path=self.fixture_abs_path("./"))
        sys.stdout = sys.__stdout__
        stdout_value = captured_output.getvalue()
        self.assertEqual(
            stdout_value,
            "{'apple': None, 'pineapple': None}\n"
            "This is a long\n"
            "    line of code.\n"
            "{'a': 'apple', 'b': 'ball', 'c': 'cat', 'd': 'dog', 'e': 'elephant'}\n",
        )

    def test_ignore(self) -> None:
        """Parse micro jac file."""
        Jac.get_root().__jac__.edges.clear()
        captured_output = io.StringIO()
        sys.stdout = captured_output
        jac_import("ignore_dup", base_path=self.fixture_abs_path("./"))
        sys.stdout = sys.__stdout__
        stdout_value = captured_output.getvalue()
        self.assertEqual(stdout_value.split("\n")[0].count("here"), 10)
        self.assertEqual(stdout_value.split("\n")[1].count("here"), 5)

    def test_dataclass_hasability(self) -> None:
        """Parse micro jac file."""
        captured_output = io.StringIO()
        sys.stdout = captured_output
        jac_import("hashcheck_dup", base_path=self.fixture_abs_path("./"))
        sys.stdout = sys.__stdout__
        stdout_value = captured_output.getvalue()
        self.assertEqual(stdout_value.count("check"), 2)

    def test_arith_precedence(self) -> None:
        """Basic precedence test."""
        prog = jac_str_to_pass("with entry {print(4-5-4);}", "test.jac")
        captured_output = io.StringIO()
        sys.stdout = captured_output
        exec(compile(prog.ir.gen.py_ast[0], "test.py", "exec"))
        sys.stdout = sys.__stdout__
        stdout_value = captured_output.getvalue()
        self.assertEqual(stdout_value, "-5\n")

    def test_need_import(self) -> None:
        """Test importing python."""
        captured_output = io.StringIO()
        sys.stdout = captured_output
        jac_import("needs_import", base_path=self.fixture_abs_path("./"))
        sys.stdout = sys.__stdout__
        stdout_value = captured_output.getvalue()
        self.assertIn("<module 'pyfunc' from", stdout_value)

    def test_filter_compr(self) -> None:
        """Testing filter comprehension."""
        Jac.context().init_memory(base_path=self.examples_abs_path("./"))
        captured_output = io.StringIO()
        sys.stdout = captured_output
        jac_import(
            "reference.special_comprehensions",
            base_path=self.examples_abs_path(""),
        )
        sys.stdout = sys.__stdout__
        stdout_value = captured_output.getvalue()
        self.assertIn("TestObj", stdout_value)

    def test_gen_dot_bubble(self) -> None:
        """Test the dot gen of nodes and edges of bubblesort."""
        captured_output = io.StringIO()
        sys.stdout = captured_output
        jac_import("gendot_bubble_sort", base_path=self.fixture_abs_path("./"))
        sys.stdout = sys.__stdout__
        stdout_value = captured_output.getvalue()
        self.assertIn(
            '[label="inner_node(main=5, sub=2)"];',
            stdout_value,
        )

    def test_assign_compr(self) -> None:
        """Test assign_compr."""
        captured_output = io.StringIO()
        sys.stdout = captured_output
        jac_import("assign_compr_dup", base_path=self.fixture_abs_path("./"))
        sys.stdout = sys.__stdout__
        stdout_value = captured_output.getvalue()
        self.assertEqual(
            "[MyObj(apple=5, banana=7), MyObj(apple=5, banana=7)]\n",
            stdout_value,
        )

    def test_semstr(self) -> None:
        """Test semstring."""
        captured_output = io.StringIO()
        sys.stdout = captured_output
        jac_import("semstr", base_path=self.fixture_abs_path("./"))
        sys.stdout = sys.__stdout__
        stdout_value = captured_output.getvalue()
        self.assertNotIn("Error", stdout_value)

    def test_raw_bytestr(self) -> None:
        """Test raw string and byte string."""
        captured_output = io.StringIO()
        sys.stdout = captured_output
        jac_import("raw_byte_string", base_path=self.fixture_abs_path("./"))
        sys.stdout = sys.__stdout__
        stdout_value = captured_output.getvalue()
        self.assertEqual(stdout_value.count(r"\\\\"), 2)
        self.assertEqual(stdout_value.count("<class 'bytes'>"), 3)

    def test_deep_imports(self) -> None:
        """Parse micro jac file."""
        Jac.get_root().__jac__.edges.clear()
        Jac.context().init_memory(base_path=self.fixture_abs_path("./"))
        captured_output = io.StringIO()
        sys.stdout = captured_output

        jac_import("deep_import", base_path=self.fixture_abs_path("./"))
        sys.stdout = sys.__stdout__
        stdout_value = captured_output.getvalue()
        self.assertEqual(stdout_value.split("\n")[0], "one level deeperslHello World!")

    def test_deep_imports_mods(self) -> None:
        """Parse micro jac file."""
        targets = [
            "deep",
            "deep.deeper",
            "deep.mycode",
            "deep.deeper.snd_lev",
            "deep.one_lev",
        ]
<<<<<<< HEAD
        Jac.get_root()._jac_.edges.clear()
=======
        for i in targets:
            if i in sys.modules:
                del sys.modules[i]
        Jac.get_root().__jac__.edges.clear()
>>>>>>> a9009d4d
        Jac.context().init_memory(base_path=self.fixture_abs_path("./"))
        jac_import("deep_import_mods", base_path=self.fixture_abs_path("./"))
        mods = Jac.context().jac_machine.loaded_modules.keys()
        for i in targets:
            self.assertIn(i, mods)
        self.assertEqual(len([i for i in mods if i.startswith("deep")]), 6)

    def test_deep_outer_imports_one(self) -> None:
        """Parse micro jac file."""
        Jac.get_root().__jac__.edges.clear()
        Jac.context().init_memory(base_path=self.fixture_abs_path("./"))
        captured_output = io.StringIO()
        sys.stdout = captured_output
        jac_import(
            "deep.deeper.deep_outer_import", base_path=self.fixture_abs_path("./")
        )
        sys.stdout = sys.__stdout__
        stdout_value = captured_output.getvalue()
        self.assertIn("one level deeperslHello World!", stdout_value)
        self.assertIn("module 'pyfunc' from ", stdout_value)

    def test_deep_outer_imports_from_loc(self) -> None:
        """Parse micro jac file."""
        Jac.get_root().__jac__.edges.clear()
        Jac.context().init_memory(base_path=self.fixture_abs_path("./deep/deeper/"))
        captured_output = io.StringIO()
        sys.stdout = captured_output
        os.chdir(self.fixture_abs_path("./deep/deeper/"))
        cli.run("deep_outer_import.jac")
        sys.stdout = sys.__stdout__
        stdout_value = captured_output.getvalue()
        self.assertIn("one level deeperslHello World!", stdout_value)
        self.assertIn("module 'pyfunc' from ", stdout_value)

    # def test_second_deep_outer_imports(self) -> None:
    #     """Parse micro jac file."""
    #     Jac.get_root().__jac__.edges.clear()
    #     captured_output = io.StringIO()
    #     sys.stdout = captured_output
    #     jac_import(
    #         "deep.deeper.deep_outer_import2", base_path=self.fixture_abs_path("./")
    #     )
    #     sys.stdout = sys.__stdout__
    #     stdout_value = captured_output.getvalue()
    #     self.assertIn("one level deeperslHello World!", stdout_value)
    #     self.assertIn("module 'pyfunc' from ", stdout_value)

    def test_has_lambda_goodness(self) -> None:
        """Test has lambda_goodness."""
        Jac.get_root().__jac__.edges.clear()
        captured_output = io.StringIO()
        sys.stdout = captured_output
        jac_import("has_goodness", base_path=self.fixture_abs_path("./"))
        sys.stdout = sys.__stdout__
        stdout_value = captured_output.getvalue()
        self.assertEqual(stdout_value.split("\n")[0], "mylist:  [1, 2, 3]")
        self.assertEqual(stdout_value.split("\n")[1], "mydict:  {'a': 2, 'b': 4}")

    def test_conn_assign_on_edges(self) -> None:
        """Test conn assign on edges."""
        Jac.get_root().__jac__.edges.clear()
        captured_output = io.StringIO()
        sys.stdout = captured_output
        jac_import("edge_ops", base_path=self.fixture_abs_path("./"))
        sys.stdout = sys.__stdout__
        stdout_value = captured_output.getvalue()
        self.assertIn("[(3, 5), (14, 1), (5, 1)]", stdout_value)
        self.assertIn("10\n", stdout_value)
        self.assertIn("12\n", stdout_value)

    def test_disconnect(self) -> None:
        """Test conn assign on edges."""
        Jac.get_root().__jac__.edges.clear()
        captured_output = io.StringIO()
        sys.stdout = captured_output
        jac_import("disconn", base_path=self.fixture_abs_path("./"))
        sys.stdout = sys.__stdout__
        stdout_value = captured_output.getvalue().split("\n")
        self.assertIn("c(cc=0)", stdout_value[0])
        self.assertIn("c(cc=1)", stdout_value[0])
        self.assertIn("c(cc=2)", stdout_value[0])
        self.assertIn("True", stdout_value[2])
        self.assertIn("[]", stdout_value[3])
        self.assertIn(
            "['GenericEdge', 'GenericEdge', 'GenericEdge']",
            stdout_value[5],
        )

    def test_simple_archs(self) -> None:
        """Test conn assign on edges."""
        Jac.get_root().__jac__.edges.clear()
        captured_output = io.StringIO()
        sys.stdout = captured_output
        jac_import("simple_archs", base_path=self.fixture_abs_path("./"))
        sys.stdout = sys.__stdout__
        stdout_value = captured_output.getvalue()
        self.assertEqual(stdout_value.split("\n")[0], "1 2 0")
        self.assertEqual(stdout_value.split("\n")[1], "0")

    def test_edge_walk(self) -> None:
        """Test walking through edges."""
        Jac.get_root().__jac__.edges.clear()
        captured_output = io.StringIO()
        sys.stdout = captured_output
        jac_import("edges_walk", base_path=self.fixture_abs_path("./"))
        sys.stdout = sys.__stdout__
        stdout_value = captured_output.getvalue()
        self.assertIn("creator()\n", stdout_value)
        self.assertIn("[node_a(val=12)]\n", stdout_value)
        self.assertIn("node_a(val=1)", stdout_value)
        self.assertIn("node_a(val=2)", stdout_value)
        self.assertIn("[node_a(val=42), node_a(val=42)]\n", stdout_value)

    def test_impl_grab(self) -> None:
        """Test walking through edges."""
        Jac.get_root().__jac__.edges.clear()
        captured_output = io.StringIO()
        sys.stdout = captured_output
        jac_import("impl_grab", base_path=self.fixture_abs_path("./"))
        sys.stdout = sys.__stdout__
        stdout_value = captured_output.getvalue()
        self.assertIn("1.414", stdout_value)

    def test_tuple_of_tuple_assign(self) -> None:
        """Test walking through edges."""
        Jac.get_root().__jac__.edges.clear()
        captured_output = io.StringIO()
        sys.stdout = captured_output
        jac_import("tuplytuples", base_path=self.fixture_abs_path("./"))
        sys.stdout = sys.__stdout__
        stdout_value = captured_output.getvalue()
        self.assertIn(
            "a apple b banana a apple b banana a apple b banana a apple b banana",
            stdout_value,
        )

    def test_deferred_field(self) -> None:
        """Test walking through edges."""
        Jac.get_root().__jac__.edges.clear()
        captured_output = io.StringIO()
        sys.stdout = captured_output
        jac_import("deferred_field", base_path=self.fixture_abs_path("./"))
        sys.stdout = sys.__stdout__
        stdout_value = captured_output.getvalue()
        self.assertIn(
            "5 15",
            stdout_value,
        )

    def test_gen_dot_builtin(self) -> None:
        """Test the dot gen of nodes and edges as a builtin."""
        Jac.get_root().__jac__.edges.clear()
        captured_output = io.StringIO()
        sys.stdout = captured_output
        jac_import("builtin_dotgen", base_path=self.fixture_abs_path("./"))
        sys.stdout = sys.__stdout__
        stdout_value = captured_output.getvalue()
        print(stdout_value)
        self.assertEqual(stdout_value.count("True"), 14)

    def test_with_contexts(self) -> None:
        """Test walking through edges."""
        Jac.get_root().__jac__.edges.clear()
        captured_output = io.StringIO()
        sys.stdout = captured_output
        jac_import("with_context", base_path=self.fixture_abs_path("./"))
        sys.stdout = sys.__stdout__
        stdout_value = captured_output.getvalue()
        self.assertIn("im in", stdout_value)
        self.assertIn("in the middle", stdout_value)
        self.assertIn("im out", stdout_value)
        self.assertIn(
            "{'apple': [1, 2, 3], 'banana': [1, 2, 3], 'cherry': [1, 2, 3]}",
            stdout_value,
        )

    def test_typed_filter_compr(self) -> None:
        """Parse micro jac file."""
        Jac.context().init_memory(base_path=self.examples_abs_path(""))
        captured_output = io.StringIO()
        sys.stdout = captured_output
        jac_import(
            "micro.typed_filter_compr",
            base_path=self.examples_abs_path(""),
        )
        sys.stdout = sys.__stdout__
        stdout_value = captured_output.getvalue()
        self.assertIn(
            "[MyObj(a=0), MyObj2(a=2), MyObj(a=1), "
            "MyObj2(a=3), MyObj(a=2), MyObj(a=3)]\n",
            stdout_value,
        )
        self.assertIn("[MyObj(a=0), MyObj(a=1), MyObj(a=2)]\n", stdout_value)

    def test_edge_node_walk(self) -> None:
        """Test walking through edges and nodes."""
        Jac.get_root().__jac__.edges.clear()
        captured_output = io.StringIO()
        sys.stdout = captured_output
        jac_import("edge_node_walk", base_path=self.fixture_abs_path("./"))
        sys.stdout = sys.__stdout__
        stdout_value = captured_output.getvalue()
        self.assertIn("creator()\n", stdout_value)
        self.assertIn("[node_a(val=12)]\n", stdout_value)
        self.assertIn("node_a(val=1)", stdout_value)
        self.assertIn("node_a(val=2)", stdout_value)
        self.assertIn("[node_b(val=42), node_b(val=42)]\n", stdout_value)

    def test_annotation_tuple_issue(self) -> None:
        """Test conn assign on edges."""
        Jac.get_root().__jac__.edges.clear()
        mypass = jac_file_to_pass(self.fixture_abs_path("./slice_vals.jac"))
        self.assertIn("Annotated[Str, INT, BLAH]", mypass.ir.gen.py)
        self.assertIn("tuple[int, Optional[type], Optional[tuple]]", mypass.ir.gen.py)

    def test_impl_decl_resolution_fix(self) -> None:
        """Test walking through edges and nodes."""
        Jac.get_root().__jac__.edges.clear()
        captured_output = io.StringIO()
        sys.stdout = captured_output
        jac_import("mtest", base_path=self.fixture_abs_path("./"))
        sys.stdout = sys.__stdout__
        stdout_value = captured_output.getvalue()
        self.assertIn("2.0\n", stdout_value)

    def test_registry(self) -> None:
        """Test Jac registry feature."""
        captured_output = io.StringIO()
        sys.stdout = captured_output
        jac_import("registry", base_path=self.fixture_abs_path("./"))
        sys.stdout = sys.__stdout__
        stdout_value = captured_output.getvalue()
        self.assertNotIn("Error", stdout_value)

        with open(
            os.path.join(
                self.fixture_abs_path("./"), "__jac_gen__", "registry.registry.pkl"
            ),
            "rb",
        ) as f:
            registry = pickle.load(f)

        self.assertEqual(len(registry.registry), 9)
        self.assertEqual(len(list(registry.registry.items())[0][1]), 2)
        self.assertEqual(list(registry.registry.items())[3][0].scope, "Person")
        _, sem_info = registry.lookup(name="normal_ability")
        self.assertEqual(len(sem_info.get_children(registry)), 2)

    def test_enum_inside_arch(self) -> None:
        """Test Enum as member stmt."""
        captured_output = io.StringIO()
        sys.stdout = captured_output
        jac_import("enum_inside_archtype", base_path=self.fixture_abs_path("./"))
        sys.stdout = sys.__stdout__
        stdout_value = captured_output.getvalue()
        self.assertEqual("2\n", stdout_value)

    def test_needs_import_1(self) -> None:
        """Test py ast to Jac ast conversion output."""
        file_name = self.fixture_abs_path("pyfunc_1.py")

        from jaclang.compiler.passes.main.schedules import py_code_gen_typed
        from jaclang.compiler.passes.main.pyast_load_pass import PyastBuildPass
        import ast as py_ast
        import jaclang.compiler.absyntree as ast

        with open(file_name, "r") as f:
            parsed_ast = py_ast.parse(f.read())
            try:
                py_ast_build_pass = PyastBuildPass(
                    input_ir=ast.PythonModuleAst(parsed_ast, mod_path=file_name),
                )
            except Exception as e:
                return f"Error While Jac to Py AST conversion: {e}"

        ir = jac_pass_to_pass(py_ast_build_pass, schedule=py_code_gen_typed).ir
        self.assertEqual(len(ir.get_all_sub_nodes(ast.Architype)), 7)
        captured_output = io.StringIO()
        sys.stdout = captured_output
        jac_import("needs_import_1", base_path=self.fixture_abs_path("./"))
        sys.stdout = sys.__stdout__
        stdout_value = captured_output.getvalue()
        self.assertIn("pyfunc_1 imported", stdout_value)

    def test_pyfunc_1(self) -> None:
        """Test py ast to Jac ast conversion."""
        from jaclang.compiler.passes.main import PyastBuildPass
        import jaclang.compiler.absyntree as ast
        import ast as py_ast

        py_out_path = os.path.join(self.fixture_abs_path("./"), "pyfunc_1.py")
        with open(py_out_path) as f:
            output = PyastBuildPass(
                input_ir=ast.PythonModuleAst(
                    py_ast.parse(f.read()), mod_path=py_out_path
                ),
            ).ir.unparse()
        # print(output)
        self.assertIn("can greet2(**kwargs: Any)", output)
        self.assertEqual(output.count("with entry {"), 13)
        self.assertIn(
            '"""Enum for shape types"""\nenum ShapeType{ CIRCLE = "Circle",\n',
            output,
        )
        self.assertIn(
            "UNKNOWN = \"Unknown\",\n::py::\nprint('hello')\n::py::\n }", output
        )
        self.assertIn('assert x == 5 , "x should be equal to 5" ;', output)
        self.assertIn("if not x == y {", output)
        self.assertIn("can greet2(**kwargs: Any) {", output)
        self.assertIn("squares_dict = {x: (x ** 2)  for x in numbers};", output)
        self.assertIn(
            '\n\n@ my_decorator \n can say_hello() {\n    """Say hello""" ; ', output
        )

    def test_needs_import_2(self) -> None:
        """Test py ast to Jac ast conversion output."""
        file_name = self.fixture_abs_path("pyfunc_2.py")

        from jaclang.compiler.passes.main.schedules import py_code_gen_typed
        from jaclang.compiler.passes.main.pyast_load_pass import PyastBuildPass
        import ast as py_ast
        import jaclang.compiler.absyntree as ast

        with open(file_name, "r") as f:
            parsed_ast = py_ast.parse(f.read())
            try:
                py_ast_build_pass = PyastBuildPass(
                    input_ir=ast.PythonModuleAst(parsed_ast, mod_path=file_name),
                )
            except Exception as e:
                return f"Error While Jac to Py AST conversion: {e}"

        ir = jac_pass_to_pass(py_ast_build_pass, schedule=py_code_gen_typed).ir
        self.assertEqual(
            len(ir.get_all_sub_nodes(ast.Architype)), 8
        )  # Because of the Architype from math
        captured_output = io.StringIO()
        sys.stdout = captured_output
        jac_import("needs_import_2", base_path=self.fixture_abs_path("./"))
        sys.stdout = sys.__stdout__
        stdout_value = captured_output.getvalue()
        self.assertIn("pyfunc_2 imported", stdout_value)
        self.assertEqual(stdout_value.count("<class 'bytes'>"), 3)

    def test_pyfunc_2(self) -> None:
        """Test py ast to Jac ast conversion."""
        from jaclang.compiler.passes.main import PyastBuildPass
        import jaclang.compiler.absyntree as ast
        import ast as py_ast

        py_out_path = os.path.join(self.fixture_abs_path("./"), "pyfunc_2.py")
        with open(py_out_path) as f:
            output = PyastBuildPass(
                input_ir=ast.PythonModuleAst(
                    py_ast.parse(f.read()), mod_path=py_out_path
                ),
            ).ir.unparse()
        self.assertIn("class X {\n    with entry {\n        a_b = 67;", output)
        self.assertIn("br = b'Hello\\\\\\\\nWorld'", output)
        self.assertIn("class Circle {\n    can init(radius: float", output)
        self.assertIn("<>node = 90;    \n    print(<>node) ;\n}\n", output)

    def test_needs_import_3(self) -> None:
        """Test py ast to Jac ast conversion output."""
        file_name = self.fixture_abs_path("pyfunc_3.py")

        from jaclang.compiler.passes.main.schedules import py_code_gen_typed
        from jaclang.compiler.passes.main.pyast_load_pass import PyastBuildPass
        import ast as py_ast
        import jaclang.compiler.absyntree as ast

        with open(file_name, "r") as f:
            parsed_ast = py_ast.parse(f.read())
            try:
                py_ast_build_pass = PyastBuildPass(
                    input_ir=ast.PythonModuleAst(parsed_ast, mod_path=file_name),
                )
            except Exception as e:
                return f"Error While Jac to Py AST conversion: {e}"

        ir = jac_pass_to_pass(py_ast_build_pass, schedule=py_code_gen_typed).ir
        self.assertEqual(
            len(ir.get_all_sub_nodes(ast.Architype)), 38
        )  # Because of the Architype from other imports
        captured_output = io.StringIO()
        sys.stdout = captured_output
        jac_import("needs_import_3", base_path=self.fixture_abs_path("./"))
        sys.stdout = sys.__stdout__
        stdout_value = captured_output.getvalue()
        self.assertIn("pyfunc_3 imported", stdout_value)

    def test_pyfunc_3(self) -> None:
        """Test py ast to Jac ast conversion."""
        from jaclang.compiler.passes.main import PyastBuildPass
        import jaclang.compiler.absyntree as ast
        import ast as py_ast

        py_out_path = os.path.join(self.fixture_abs_path("./"), "pyfunc_3.py")
        with open(py_out_path) as f:
            output = PyastBuildPass(
                input_ir=ast.PythonModuleAst(
                    py_ast.parse(f.read()), mod_path=py_out_path
                ),
            ).ir.unparse()
        self.assertIn("if 0 <= x<= 5 {", output)
        self.assertIn("  case _:\n", output)
        self.assertIn(" case Point(x = int(_), y = 0):\n", output)
        self.assertIn("class Sample {\n    can init", output)

    def test_py_kw_as_name_disallowed(self) -> None:
        """Basic precedence test."""
        prog = jac_str_to_pass("with entry {print.is.not.True(4-5-4);}", "test.jac")
        self.assertIn("Python keyword is used as name", str(prog.errors_had[0].msg))

    def test_double_format_issue(self) -> None:
        """Basic precedence test."""
        prog = jac_str_to_pass("with entry {print(hello);}", "test.jac")
        prog.ir.unparse()
        before = prog.ir.format()
        prog.ir.format()
        prog.ir.format()
        after = prog.ir.format()
        self.assertEqual(before, after)

    def test_type_fuse_expr(self) -> None:
        """Basic test for pass."""
        captured_output = io.StringIO()
        sys.stdout = captured_output
        cli.tool(
            "ir",
            [
                "ast",
                self.examples_abs_path("reference/collection_values.jac"),
            ],
        )

        sys.stdout = sys.__stdout__
        stdout_value = captured_output.getvalue()
        self.assertIn(
            "builtins.dict[builtins.int, builtins.int]",
            stdout_value,
        )
        self.assertIn(
            "typing.Generator[builtins.int, None, None]",
            stdout_value,
        )

    def test_inherit_check(self) -> None:
        """Test py ast to Jac ast conversion output."""
        captured_output = io.StringIO()
        sys.stdout = captured_output
        jac_import("inherit_check", base_path=self.fixture_abs_path("./"))
        sys.stdout = sys.__stdout__
        stdout_value = captured_output.getvalue()
        self.assertEqual("I am in b\nI am in b\nwww is also in b\n", stdout_value)

    def test_tuple_unpack(self) -> None:
        """Test tuple unpack."""
        captured_output = io.StringIO()
        sys.stdout = captured_output
        jac_import("tupleunpack", base_path=self.fixture_abs_path("./"))
        sys.stdout = sys.__stdout__
        stdout_value = captured_output.getvalue().split("\n")
        self.assertIn("1", stdout_value[0])
        self.assertIn("[2, 3, 4]", stdout_value[1])

    def test_try_finally(self) -> None:
        """Test try finally."""
        captured_output = io.StringIO()
        sys.stdout = captured_output
        jac_import("try_finally", base_path=self.fixture_abs_path("./"))
        sys.stdout = sys.__stdout__
        stdout_value = captured_output.getvalue().split("\n")
        self.assertIn("try block", stdout_value[0])
        self.assertIn("finally block", stdout_value[1])
        self.assertIn("try block", stdout_value[2])
        self.assertIn("else block", stdout_value[3])
        self.assertIn("finally block", stdout_value[4])

    def test_arithmetic_bug(self) -> None:
        """Test arithmetic bug."""
        captured_output = io.StringIO()
        sys.stdout = captured_output
        jac_import("arithmetic_bug", base_path=self.fixture_abs_path("./"))
        sys.stdout = sys.__stdout__
        stdout_value = captured_output.getvalue().split("\n")
        self.assertEqual("0.0625", stdout_value[0])
        self.assertEqual("1e-06", stdout_value[1])
        self.assertEqual("1000.000001", stdout_value[2])
        self.assertEqual("78", stdout_value[3])
        self.assertEqual("12", stdout_value[4])

    def test_lambda_expr(self) -> None:
        """Test lambda expr."""
        captured_output = io.StringIO()
        sys.stdout = captured_output
        jac_import("lambda", base_path=self.fixture_abs_path("./"))
        sys.stdout = sys.__stdout__
        stdout_value = captured_output.getvalue().split("\n")
        self.assertEqual("9", stdout_value[0])
        self.assertEqual("567", stdout_value[1])

    def test_random_check(self) -> None:
        """Test py ast to Jac ast conversion output."""
        from jaclang.compiler.passes.main import PyastBuildPass
        import jaclang.compiler.absyntree as ast
        import ast as py_ast

        module_paths = ["random", "ast"]
        for module_path in module_paths:
            stdlib_dir = sysconfig.get_paths()["stdlib"]
            file_path = os.path.join(
                stdlib_dir,
                module_path + ".py",
            )
            with open(file_path) as f:
                jac_ast = PyastBuildPass(
                    input_ir=ast.PythonModuleAst(
                        py_ast.parse(f.read()), mod_path=file_path
                    )
                )
            ir = jac_pass_to_pass(jac_ast).ir
            gen_ast = ir.pp()
            if module_path == "random":
                self.assertIn("ModulePath - statistics -", gen_ast)
            else:
                self.assertIn("+-- Name - NodeTransformer - Type: No", gen_ast)

    def test_deep_py_load_imports(self) -> None:  # we can get rid of this, isn't?
        """Test py ast to Jac ast conversion output."""
        file_name = os.path.join(self.fixture_abs_path("./"), "random_check.jac")
        from jaclang.compiler.passes.main.schedules import py_code_gen, PyImportPass

        imp = jac_file_to_pass(file_name, schedule=py_code_gen, target=PyImportPass)
        self.assertEqual(len(imp.import_table), 1)

    def test_access_modifier(self) -> None:
        """Test for access tags working."""
        captured_output = io.StringIO()
        sys.stdout = captured_output
        cli.check(
            self.fixture_abs_path("../../tests/fixtures/access_modifier.jac"),
            print_errs=True,
        )
        sys.stdout = sys.__stdout__
        stdout_value = captured_output.getvalue()
        self.assertIn('Can not access private variable "p"', stdout_value)
        self.assertIn('Can not access private variable "privmethod"', stdout_value)
        self.assertIn('Can not access private variable "BankAccount"', stdout_value)
        self.assertNotIn(" Name: ", stdout_value)

    def test_deep_convert(self) -> None:
        """Test py ast to Jac ast conversion output."""
        file_name = self.fixture_abs_path("pyfunc_1.py")

        from jaclang.compiler.passes.main.schedules import py_code_gen_typed
        from jaclang.compiler.passes.main.pyast_load_pass import PyastBuildPass
        import ast as py_ast
        import jaclang.compiler.absyntree as ast

        with open(file_name, "r") as f:
            parsed_ast = py_ast.parse(f.read())
            try:
                py_ast_build_pass = PyastBuildPass(
                    input_ir=ast.PythonModuleAst(parsed_ast, mod_path=file_name),
                )
            except Exception as e:
                return f"Error While Jac to Py AST conversion: {e}"

        ir = jac_pass_to_pass(py_ast_build_pass, schedule=py_code_gen_typed).ir
        jac_ast = ir.pp()
        self.assertIn(' |   +-- String - "Loop compl', jac_ast)
        self.assertEqual(len(ir.get_all_sub_nodes(ast.SubNodeList)), 269)
        captured_output = io.StringIO()
        sys.stdout = captured_output
        jac_import("deep_convert", base_path=self.fixture_abs_path("./"))
        sys.stdout = sys.__stdout__
        stdout_value = captured_output.getvalue()
        self.assertIn("Deep convo is imported", stdout_value)

    def test_override_walker_inherit(self) -> None:
        """Test py ast to Jac ast conversion output."""
        captured_output = io.StringIO()
        sys.stdout = captured_output
        jac_import("walker_override", base_path=self.fixture_abs_path("./"))
        sys.stdout = sys.__stdout__
        stdout_value = captured_output.getvalue()
        self.assertEqual("baz\nbar\n", stdout_value)

    def test_ds_type_check_pass(self) -> None:
        """Test conn assign on edges."""
        Jac.get_root().__jac__.edges.clear()
        mypass = jac_file_to_pass(
            self.examples_abs_path("micro/simple_walk.jac"),
            schedule=py_code_gen_typed,
        )
        self.assertEqual(len(mypass.errors_had), 0)
        self.assertEqual(len(mypass.warnings_had), 0)

    def test_ds_type_check_pass2(self) -> None:
        """Test conn assign on edges."""
        Jac.get_root().__jac__.edges.clear()
        mypass = jac_file_to_pass(
            self.examples_abs_path("guess_game/guess_game5.jac"),
            schedule=py_code_gen_typed,
        )
        self.assertEqual(len(mypass.errors_had), 0)
        self.assertEqual(len(mypass.warnings_had), 0)

    def test_circle_override1_type_check_pass(self) -> None:
        """Test conn assign on edges."""
        Jac.get_root().__jac__.edges.clear()
        mypass = jac_file_to_pass(
            self.examples_abs_path("manual_code/circle.jac"),
            schedule=py_code_gen_typed,
        )
        self.assertEqual(len(mypass.errors_had), 0)
        self.assertEqual(len(mypass.warnings_had), 0)

    def test_self_with_no_sig(self) -> None:  # we can get rid of this, isn't?
        """Test py ast to Jac ast conversion output."""
        captured_output = io.StringIO()
        sys.stdout = captured_output
        jac_import("nosigself", base_path=self.fixture_abs_path("./"))
        sys.stdout = sys.__stdout__
        stdout_value = captured_output.getvalue()
        self.assertEqual(stdout_value.count("5"), 2)

    def test_hash_init_check(self) -> None:  # we can get rid of this, isn't?
        """Test py ast to Jac ast conversion output."""
        captured_output = io.StringIO()
        sys.stdout = captured_output
        jac_import("hash_init_check", base_path=self.fixture_abs_path("./"))
        sys.stdout = sys.__stdout__
        stdout_value = captured_output.getvalue()
        self.assertIn("Test Passed", stdout_value)

    def test_multiline_single_tok(self) -> None:
        """Test conn assign on edges."""
        Jac.get_root().__jac__.edges.clear()
        mypass = jac_file_to_pass(self.fixture_abs_path("byllmissue.jac"))
        self.assertIn("2:5 - 4:8", mypass.ir.pp())

    def test_single_impl_annex(self) -> None:
        """Basic test for pass."""
        mypass = jac_file_to_pass(
            self.examples_abs_path("manual_code/circle_pure.jac"),
            target=passes.JacImportPass,
        )

        self.assertEqual(mypass.ir.pp().count("AbilityDef - (o)Circle.(c)area"), 1)
        self.assertIsNone(mypass.ir._sym_tab)
        mypass = jac_file_to_pass(
            self.examples_abs_path("manual_code/circle_pure.jac"),
            target=passes.SymTabBuildPass,
        )
        self.assertEqual(
            len([i for i in mypass.ir.sym_tab.kid if i.name == "circle_pure.impl"]),
            1,
        )

    def test_inherit_baseclass_sym(self) -> None:
        """Basic test for symtable support for inheritance."""
        mypass = jac_file_to_pass(
            self.examples_abs_path("guess_game/guess_game4.jac"),
            target=passes.DefUsePass,
        )
        table = None
        for i in mypass.ir.sym_tab.kid:
            print(i.name)
            if i.name == "GuessTheNumberGame":
                for j in i.kid:
                    if j.name == "play":
                        table = j
                        break
                break
        self.assertIsNotNone(table)
        self.assertIsNotNone(table.lookup("attempts"))

    def test_edge_expr_not_type(self) -> None:
        """Test importing python."""
        captured_output = io.StringIO()
        sys.stdout = captured_output
        jac_import("edgetypeissue", base_path=self.fixture_abs_path("./"))
        sys.stdout = sys.__stdout__
        stdout_value = captured_output.getvalue()
        self.assertIn("[x()]", stdout_value)

    def test_blank_with_entry(self) -> None:
        """Test importing python."""
        captured_output = io.StringIO()
        sys.stdout = captured_output
        jac_import("blankwithentry", base_path=self.fixture_abs_path("./"))
        sys.stdout = sys.__stdout__
        stdout_value = captured_output.getvalue()
        self.assertIn("i work", stdout_value)

    def test_double_import_exec(self) -> None:
        """Test importing python."""
        captured_output = io.StringIO()
        sys.stdout = captured_output
        jac_import("dblhello", base_path=self.fixture_abs_path("./"))
        sys.stdout = sys.__stdout__
        stdout_value = captured_output.getvalue()
        self.assertEqual(stdout_value.count("Hello World!"), 1)
        self.assertIn("im still here", stdout_value)

    def test_cls_method(self) -> None:
        """Test class method output."""
        captured_output = io.StringIO()
        sys.stdout = captured_output
        jac_import("cls_method", base_path=self.fixture_abs_path("./"))
        sys.stdout = sys.__stdout__
        stdout_value = captured_output.getvalue().split("\n")
        self.assertEqual("MyClass", stdout_value[0])
        self.assertEqual("Hello, World1! Hello, World2!", stdout_value[1])
        self.assertEqual("Hello, World! Hello, World22!", stdout_value[2])<|MERGE_RESOLUTION|>--- conflicted
+++ resolved
@@ -226,14 +226,10 @@
             "deep.deeper.snd_lev",
             "deep.one_lev",
         ]
-<<<<<<< HEAD
-        Jac.get_root()._jac_.edges.clear()
-=======
         for i in targets:
             if i in sys.modules:
                 del sys.modules[i]
         Jac.get_root().__jac__.edges.clear()
->>>>>>> a9009d4d
         Jac.context().init_memory(base_path=self.fixture_abs_path("./"))
         jac_import("deep_import_mods", base_path=self.fixture_abs_path("./"))
         mods = Jac.context().jac_machine.loaded_modules.keys()
@@ -391,7 +387,6 @@
         jac_import("builtin_dotgen", base_path=self.fixture_abs_path("./"))
         sys.stdout = sys.__stdout__
         stdout_value = captured_output.getvalue()
-        print(stdout_value)
         self.assertEqual(stdout_value.count("True"), 14)
 
     def test_with_contexts(self) -> None:
@@ -904,7 +899,6 @@
         )
         table = None
         for i in mypass.ir.sym_tab.kid:
-            print(i.name)
             if i.name == "GuessTheNumberGame":
                 for j in i.kid:
                     if j.name == "play":
