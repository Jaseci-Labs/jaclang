--- conflicted
+++ resolved
@@ -232,7 +232,7 @@
         self.assertEqual(stdout_value.split("\n")[1], "10")
         self.assertEqual(stdout_value.split("\n")[2], "12")
 
-<<<<<<< HEAD
+
     def test_disconnect(self) -> None:
         """Test conn assign on edges."""
         construct.root._jac_.edges.clear()
@@ -242,7 +242,7 @@
         sys.stdout = sys.__stdout__
         stdout_value = captured_output.getvalue()
         self.assertIn("jaclang.core", stdout_value.split("\n")[0])
-=======
+        
     def test_simple_archs(self) -> None:
         """Test conn assign on edges."""
         construct.root._jac_.edges[construct.EdgeDir.OUT].clear()
@@ -253,4 +253,4 @@
         stdout_value = captured_output.getvalue()
         self.assertEqual(stdout_value.split("\n")[0], "1 2 0")
         self.assertEqual(stdout_value.split("\n")[1], "0")
->>>>>>> 9f3cf752
+        