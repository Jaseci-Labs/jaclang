"""Tree Printing Helpers for Jac."""

from __future__ import annotations

import ast as ast3
import html
from typing import Optional, TYPE_CHECKING

import jaclang.compiler.absyntree as ast


if TYPE_CHECKING:
    from jaclang.compiler.absyntree import AstNode, SymbolTable

id_bag: dict = {}
id_used: int = 0
CLASS_COLOR_MAP: dict[str, str] = {
    "Architype": "red",
    "Ability": "green",
    "ArchDef": "blue",
    "AbilityDef": "yellow",
}


def dotgen_ast_tree(
    root: AstNode,
    dot_lines: Optional[list[str]] = None,
) -> str:
    """Recursively generate ast tree in dot format."""
    global id_bag, id_used
    starting_call = False
    if dot_lines is None:
        starting_call = True
        dot_lines = []

    def gen_node_id(node: ast.AstNode) -> int:
        """Generate number for each nodes."""
        global id_bag, id_used
        if id(node) not in id_bag:
            id_bag[id(node)] = id_used
            id_used += 1
        return id_bag[id(node)]

    def gen_node_parameters(node: ast.AstNode) -> str:
        shape = ""
        fillcolor = ""
        style = ""
        _class__ = str(node.__class__)[35:-2]
        if _class__ in CLASS_COLOR_MAP:
            shape = 'shape="box"'
            style = 'style="filled"'
            fillcolor = f'fillcolor="{CLASS_COLOR_MAP[_class__]}"'
        info1: list[tuple[str, str, str]] = []
        if isinstance(node, ast.Token):
            """ "Only tokens and some declared types are box(others are oval )"""
            shape = 'shape="box"'
            info1.append(("name", "=", node.name))
            info1.append(("value", "=", html.escape(node.value)))

        if len(info1) == 0:
            label = f'"{node.__class__.__name__}"'
        else:
            label = f"<{node.__class__.__name__}"
            for i in info1:
                label += f"<BR/> {i[0]}{i[1]}{i[2]}"
            label += ">"

        label = f"{label} {shape} {style} {fillcolor}".strip()
        return f"[label={label}]"

    dot_lines.append(f"{gen_node_id(root)} {gen_node_parameters(root)};")
    for i in root.kid:
        dot_lines.append(f"{gen_node_id(root)}  -> {gen_node_id(i)};")
        dotgen_ast_tree(i, dot_lines)
    if starting_call:
        return "\ndigraph graph1 {" + "\n".join(list(set(dot_lines))) + "}"
    return " "


def print_ast_tree(
    root: AstNode | ast3.AST,
    marker: str = "+-- ",
    level_markers: Optional[list[bool]] = None,
    output_file: Optional[str] = None,
    max_depth: Optional[int] = None,
) -> str:
    """Recursively print ast tree."""
    from jaclang.compiler.absyntree import AstSymbolNode, Token

    def __node_repr_in_tree(node: AstNode) -> str:
        sym_info = (
            f"Type: {node.sym_info.typ}, Access: {node.sym_info.acc_tag}"
            if isinstance(node, AstSymbolNode)
            else ""
        )
<<<<<<< HEAD
        sym_info += (
=======
        sym_table_link = (
>>>>>>> 29ab2aec
            f", SymbolTable: {node.sym_info.typ_sym_table.name}"
            if isinstance(node, AstSymbolNode) and node.sym_info.typ_sym_table
            else ", SymbolTable: None" if isinstance(node, AstSymbolNode) else ""
        )
        if isinstance(node, Token) and isinstance(node, AstSymbolNode):
<<<<<<< HEAD
            return f"{node.__class__.__name__} - {node.value} - {sym_info}"
=======
            return f"{node.__class__.__name__} - {node.value} - Type: {node.sym_info.typ}, {access} {sym_table_link}"
>>>>>>> 29ab2aec
        elif isinstance(node, Token):
            return f"{node.__class__.__name__} - {node.value}"
        elif isinstance(node, AstSymbolNode):
<<<<<<< HEAD
            return f"{node.__class__.__name__} - {node.sym_name} - {sym_info}"
=======
            return f"{node.__class__.__name__} - {node.sym_name} - Type: {node.sym_info.typ}, {access} {sym_table_link}"
>>>>>>> 29ab2aec
        else:
            return f"{node.__class__.__name__}"

    def __node_repr_in_py_tree(node: ast3.AST) -> str:
        if isinstance(node, ast3.Constant):
            return f"{node.__class__.__name__} - {node.value}"
        elif isinstance(node, ast3.Name):
            return f"{node.__class__.__name__} - {node.id}"
        elif isinstance(node, ast3.FunctionDef | ast3.ClassDef | ast3.AsyncFunctionDef):
            return f"{node.__class__.__name__} - {node.name}"
        elif isinstance(node, ast3.Import):
            return f"{node.__class__.__name__} - {', '.join(alias.name for alias in node.names)}"
        elif isinstance(node, ast3.ImportFrom):
            return f"{node.__class__.__name__} - {node.module} : {', '.join(alias.name for alias in node.names)}"
        elif isinstance(node, ast3.alias):
            return f"{node.__class__.__name__} - {node.name}"
        elif isinstance(node, ast3.Attribute):
            return f"{node.__class__.__name__} - {node.attr}"
        elif isinstance(node, ast3.Call):
            if isinstance(node.func, ast3.Name):
                return f"{node.__class__.__name__} - {node.func.id}"
            elif isinstance(node.func, ast3.Attribute):
                return f"{node.__class__.__name__} - {node.func.attr}"
            else:
                return f"{node.__class__.__name__}"
        else:
            return f"{node.__class__.__name__}"

    def get_location_info(node: ast3.AST) -> str:
        if hasattr(node, "lineno"):
            start_pos = f"{node.lineno}:{node.col_offset + 1}"
            end_pos = f"{node.end_lineno}:{node.end_col_offset + 1 if node.end_col_offset else node.col_offset}"
            prefix = f"{start_pos} - {end_pos}"
            return prefix
        return "-:- - -:-"

    if root is None or (
        max_depth is not None and len(level_markers or []) >= max_depth
    ):
        return ""

    empty_str = " " * len(marker)
    connection_str = "|" + empty_str[:-1]
    if not level_markers:
        level_markers = []
    level = len(level_markers)  # recursion level

    def mapper(draw: bool) -> str:
        return connection_str if draw else empty_str

    markers = "".join(map(mapper, level_markers[:-1]))
    markers += marker if level > 0 else ""

    if isinstance(root, ast.AstNode):
        tree_str = f"{root.loc}\t{markers}{__node_repr_in_tree(root)}\n"
        for i, child in enumerate(root.kid):
            is_last = i == len(root.kid) - 1
            tree_str += print_ast_tree(
                child, marker, [*level_markers, not is_last], output_file, max_depth
            )
    elif isinstance(root, ast3.AST):
        tree_str = (
            f"{get_location_info(root)}\t{markers}{__node_repr_in_py_tree(root)}\n"
        )
        for i_a, child_a in enumerate(ast3.iter_child_nodes(root)):
            is_last = i_a == len(list(ast3.iter_child_nodes(root))) - 1
            tree_str += print_ast_tree(
                child_a, marker, [*level_markers, not is_last], output_file, max_depth
            )

    # Write to file only at the top level call
    if output_file and level == 0:
        with open(output_file, "w") as f:
            f.write(tree_str)

    return tree_str


class SymbolTree:
    """Symbol Tree Node."""

    def __init__(
        self,
        node_name: str,
        parent: Optional[SymbolTree] = None,
        children: Optional[list[SymbolTree]] = None,
    ) -> None:
        """Initialize Symbol Tree Node."""
        self.parent = parent
        self.kid = children if children is not None else []
        self.name = node_name

    @property
    def parent(self) -> Optional[SymbolTree]:
        """Get parent node."""
        return self.__parent

    @parent.setter
    def parent(self, parent_node: Optional[SymbolTree]) -> None:
        """Set parent node."""
        if parent_node:
            self.__parent = parent_node
            parent_node.kid.append(self)


def _build_symbol_tree_common(
    node: SymbolTable, parent_node: Optional[SymbolTree] = None
) -> SymbolTree:
    root = SymbolTree(
        node_name=f"SymTable::{node.owner.__class__.__name__}({node.name})",
        parent=parent_node,
    )
    symbols = SymbolTree(node_name="Symbols", parent=root)
    children = SymbolTree(node_name="Sub Tables", parent=root)

    for sym in node.tab.values():
        symbol_node = SymbolTree(node_name=f"{sym.sym_name}", parent=symbols)
        SymbolTree(node_name=f"{sym.access} {sym.sym_type}", parent=symbol_node)

        # if isinstance(node.owner, ast.AstSymbolNode) and node.owner.sym_info:
        #     print("From tree printer", id(node.owner))
        #     SymbolTree(node_name=f"Datatype: {node.owner.sym_info.typ}", parent=symbol_node)

        if sym.decl and sym.decl.loc.first_line > 0:
            SymbolTree(
                node_name=f"decl: line {sym.decl.loc.first_line}, col {sym.decl.loc.col_start}",
                parent=symbol_node,
            )
            defn = SymbolTree(node_name="defn", parent=symbol_node)
            [
                SymbolTree(
                    node_name=f"line {n.loc.first_line}, col {n.loc.col_start}",
                    parent=defn,
                )
                for n in sym.defn
            ]

    for k in node.kid:
        _build_symbol_tree_common(k, children)
    return root


def print_symtab_tree(
    root: SymbolTable,
    marker: str = "+-- ",
    level_markers: Optional[list[bool]] = None,
    output_file: Optional[str] = None,
    depth: Optional[int] = None,
) -> str:
    """Recursively print symbol table tree."""
    return get_symtab_tree_str(
        _build_symbol_tree_common(root),
        marker,
        level_markers,
        output_file,
        depth,
    )


def get_symtab_tree_str(
    root: SymbolTree,
    marker: str = "+-- ",
    level_markers: Optional[list[bool]] = None,
    output_file: Optional[str] = None,
    depth: Optional[int] = None,
) -> str:
    """Recursively print symbol table tree."""
    if root is None or depth == 0:
        return ""

    level_markers = level_markers or []
    markers = "".join(
        [
            "|" + " " * (len(marker) - 1) if draw else " " * len(marker)
            for draw in level_markers[:-1]
        ]
    ) + (marker if level_markers else "")
    line = f"{markers}{root.name}\n"

    if output_file:
        with open(output_file, "a+") as f:
            f.write(line)

    return line + "".join(
        get_symtab_tree_str(
            child,
            marker,
            level_markers + [i < len(root.kid) - 1],
            output_file,
            None if depth is None else depth - 1,
        )
        for i, child in enumerate(root.kid)
    )


def dotgen_symtab_tree(node: SymbolTable) -> str:
    """Generate DOT graph representation of a symbol table tree."""
    dot_lines = []
    id_map = {}
    last_id_used = 0

    def gen_node_id(node: SymbolTree) -> int:
        nonlocal last_id_used
        if id(node) not in id_map:
            id_map[id(node)] = last_id_used
            last_id_used += 1
        return id_map[id(node)]

    def gen_node_parameters(node: SymbolTree) -> str:
        shape = ""
        fillcolor = ""
        style = ""
        label = f'"{node.name}"'
        label = f"{label} {shape} {style} {fillcolor}".strip()
        return f"[label={label}]"

    def gen_dot_graph(node: SymbolTree) -> None:
        nonlocal dot_lines
        dot_lines.append(f"{gen_node_id(node)} {gen_node_parameters(node)};")
        for kid_node in node.kid:
            if kid_node:
                dot_lines.append(f"{gen_node_id(node)}  -> {gen_node_id(kid_node)};")
                gen_dot_graph(kid_node)

    gen_dot_graph(_build_symbol_tree_common(node))

    dot_str = "digraph graph1 {" + "\n".join(dot_lines) + "}"

    return dot_str<|MERGE_RESOLUTION|>--- conflicted
+++ resolved
@@ -88,34 +88,23 @@
     from jaclang.compiler.absyntree import AstSymbolNode, Token
 
     def __node_repr_in_tree(node: AstNode) -> str:
-        sym_info = (
+        typ_acc_info = (
             f"Type: {node.sym_info.typ}, Access: {node.sym_info.acc_tag}"
             if isinstance(node, AstSymbolNode)
             else ""
         )
-<<<<<<< HEAD
-        sym_info += (
-=======
         sym_table_link = (
->>>>>>> 29ab2aec
             f", SymbolTable: {node.sym_info.typ_sym_table.name}"
             if isinstance(node, AstSymbolNode) and node.sym_info.typ_sym_table
             else ", SymbolTable: None" if isinstance(node, AstSymbolNode) else ""
         )
+        sym_info = typ_acc_info + sym_table_link
         if isinstance(node, Token) and isinstance(node, AstSymbolNode):
-<<<<<<< HEAD
             return f"{node.__class__.__name__} - {node.value} - {sym_info}"
-=======
-            return f"{node.__class__.__name__} - {node.value} - Type: {node.sym_info.typ}, {access} {sym_table_link}"
->>>>>>> 29ab2aec
         elif isinstance(node, Token):
             return f"{node.__class__.__name__} - {node.value}"
         elif isinstance(node, AstSymbolNode):
-<<<<<<< HEAD
             return f"{node.__class__.__name__} - {node.sym_name} - {sym_info}"
-=======
-            return f"{node.__class__.__name__} - {node.sym_name} - Type: {node.sym_info.typ}, {access} {sym_table_link}"
->>>>>>> 29ab2aec
         else:
             return f"{node.__class__.__name__}"
 
