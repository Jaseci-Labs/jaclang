--- conflicted
+++ resolved
@@ -7,12 +7,9 @@
 from .semantic_check_pass import SemanticCheckPass  # noqa: I100
 from .blue_pygen_pass import BluePygenPass  # noqa: I100
 from .pyout_pass import PyOutPass  # noqa: I100
-<<<<<<< HEAD
 from .jac_formatter_pass import JacFormatPass  # noqa: I100
-=======
 from .dot_exporter_pass import DotGraphPass  # noqa: I100
 
->>>>>>> fa461fbd
 
 pass_schedule = [
     AstBuildPass,
@@ -34,9 +31,6 @@
     "SemanticCheckPass",
     "BluePygenPass",
     "PyOutPass",
-<<<<<<< HEAD
     "JacFormatPass",
-=======
     "DotGraphPass",
->>>>>>> fa461fbd
 ]