"""Registry Utilities.

This module contains classes and functions for managing the registry of
semantic information.
"""

from __future__ import annotations

from typing import Optional


class SemInfo:
    """Semantic information class."""

    def __init__(
        self, name: str, type: Optional[str] = None, semstr: Optional[str] = None
    ) -> None:
        """Initialize the class."""
        self.name = name
        self.type = type
        self.semstr = semstr

    def __repr__(self) -> str:
        """Return the string representation of the class."""
        return f"{self.semstr} ({self.type}) ({self.name})"


class SemScope:
    """Scope class."""

    def __init__(
<<<<<<< HEAD
        self, scope: str, type: str, parent: Optional["SemScope"] = None
=======
        self, scope: str, type: str, parent: Optional[SemScope] = None
>>>>>>> 9466afb3
    ) -> None:
        """Initialize the class."""
        self.parent = parent
        self.type = type
        self.scope = scope

    def __str__(self) -> str:
        """Return the string representation of the class."""
        if self.parent:
            return f"{self.parent}.{self.scope}({self.type})"
        return f"{self.scope}({self.type})"

    def __repr__(self) -> str:
        """Return the string representation of the class."""
        return self.__str__()

    @staticmethod
<<<<<<< HEAD
    def get_scope_from_str(scope_str: str) -> Optional["SemScope"]:
=======
    def get_scope_from_str(scope_str: str) -> Optional[SemScope]:
>>>>>>> 9466afb3
        """Get scope from string."""
        scope_list = scope_str.split(".")
        parent = None
        for scope in scope_list:
            scope_name, scope_type = scope.split("(")
            scope_type = scope_type[:-1]
            parent = SemScope(scope_name, scope_type, parent)
        return parent


class SemRegistry:
    """Registry class."""

    def __init__(self) -> None:
        """Initialize the class."""
        self.registry: dict[SemScope, list[SemInfo]] = {}

    def add(self, scope: SemScope, seminfo: SemInfo) -> None:
        """Add semantic information to the registry."""
        for k in self.registry.keys():
            if str(k) == str(scope):
                scope = k
                break
        else:
            self.registry[scope] = []
        self.registry[scope].append(seminfo)

    def lookup(
        self,
        scope: Optional[SemScope] = None,
        name: Optional[str] = None,
        type: Optional[str] = None,
    ) -> tuple[Optional[SemScope], Optional[SemInfo | list[SemInfo]]]:
        """Lookup semantic information in the registry."""
        if scope:
            for k, v in self.registry.items():
                if str(k) == str(scope):
                    if name:
                        for i in v:
                            if i.name == name:
                                return k, i
                    elif type:
                        for i in v:
                            if i.type == type:
                                return k, i
                    else:
                        return k, v
        else:
            for k, v in self.registry.items():
                if name:
                    for i in v:
                        if i.name == name:
                            return k, i
                elif type:
                    for i in v:
                        if i.type == type:
                            return k, i
        return None, None

    def pp(self) -> None:
        """Pretty print the registry."""
        for k, v in self.registry.items():
            print(k)
            for i in v:
                print(f"  {i.name} {i.type} {i.semstr}")<|MERGE_RESOLUTION|>--- conflicted
+++ resolved
@@ -29,11 +29,7 @@
     """Scope class."""
 
     def __init__(
-<<<<<<< HEAD
-        self, scope: str, type: str, parent: Optional["SemScope"] = None
-=======
         self, scope: str, type: str, parent: Optional[SemScope] = None
->>>>>>> 9466afb3
     ) -> None:
         """Initialize the class."""
         self.parent = parent
@@ -51,11 +47,7 @@
         return self.__str__()
 
     @staticmethod
-<<<<<<< HEAD
-    def get_scope_from_str(scope_str: str) -> Optional["SemScope"]:
-=======
     def get_scope_from_str(scope_str: str) -> Optional[SemScope]:
->>>>>>> 9466afb3
         """Get scope from string."""
         scope_list = scope_str.split(".")
         parent = None
