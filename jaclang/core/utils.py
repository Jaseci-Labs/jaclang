--- conflicted
+++ resolved
@@ -2,9 +2,7 @@
 
 from __future__ import annotations
 
-import re
-from enum import Enum
-from typing import Any, Callable, TYPE_CHECKING
+from typing import Callable, TYPE_CHECKING
 
 import jaclang.compiler.absyntree as ast
 from jaclang.core.registry import Scope
@@ -94,161 +92,6 @@
                     dfs(other_nd, cur_depth + 1)
 
 
-<<<<<<< HEAD
-def get_type_annotation(data: Any) -> str:  # noqa: ANN401
-    """Get the type annotation of the input data."""
-    if isinstance(data, dict):
-        class_name = next(
-            (value.__class__.__name__ for value in data.values() if value is not None),
-            None,
-        )
-        if class_name:
-            return f"dict[str, {class_name}]"
-        else:
-            return "dict[str, Any]"
-    else:
-        return str(type(data).__name__)
-
-
-def filter(scope: str, registry_data: dict, incl_info: tuple[str, str]) -> tuple:
-    """Filter the registry data based on the scope and return the info string."""
-    collected_types = []
-    avail_scopes = [scope] + [
-        ".".join(scope.split(".")[:i]) for i in range(1, len(scope.split(".")))
-    ]
-    filtered_data = {
-        key: registry_data[key] for key in avail_scopes if key in registry_data
-    }
-
-    def key_exists(dictionary: dict, key: str) -> Any:  # noqa: ANN401
-        """Check if key exists in registry."""
-        for k, v in dictionary.items():
-            if k == key:
-                return v
-            if isinstance(v, dict) and key_exists(v, key):
-                return v[key]
-        return False
-
-    info_str = []
-    for incl in incl_info:
-        if not key_exists(filtered_data, incl[0]):
-            raise ValueError(f"Invalid scope: {incl[0]}")
-        res = key_exists(filtered_data, incl[0])
-        collected_types.extend(extract_non_primary_type(res[0]))
-        info_str.append(
-            f"{res[1]} ({str(incl[0])}) ({res[0]}) = {get_object_string(incl[1])}"
-        )
-    return ("\n".join(info_str), collected_types)
-
-
-def get_type_explanation(
-    type_str: str, registry_data: dict
-) -> tuple[str, set[Any]] | None:
-    """Get the type explanation of the input type string."""
-    main_registry_type_info = None
-    scope = None
-    for k, v in registry_data.items():
-        if isinstance(v, dict):
-            for i, j in v.items():
-                if i == type_str:
-                    main_registry_type_info = j
-                    scope = k
-                    break
-    if not main_registry_type_info:
-        return None
-    type_type = main_registry_type_info[0]
-    type_semstr = main_registry_type_info[1]
-    type_info = registry_data[f"{scope}.{type_str}({type_type})"]
-    type_info_str = []
-    type_info_types = []
-    if type_type == "Enum" and isinstance(type_info, dict):
-        for k, v in type_info.items():
-            if isinstance(v, list):
-                type_info_str.append(f"{v[1]} ({k}) (EnumItem)")
-    elif type_type in ["obj", "class", "node", "edge"] and isinstance(type_info, dict):
-        for k, v in type_info.items():
-            if isinstance(v, list):
-                type_info_str.append(f"{v[1]} ({k}) ({v[0]})")
-                if extract_non_primary_type(v[0]):
-                    type_info_types.extend(extract_non_primary_type(v[0]))
-    return (
-        f"{type_semstr} ({type_str}) ({type_type}) = {', '.join(type_info_str)}",
-        set(type_info_types),
-    )
-
-
-def extract_non_primary_type(type_str: str) -> list:
-    """Extract non-primary types from the type string."""
-    if not type_str:
-        return []
-    pattern = r"(?:\[|,\s*|\|)([a-zA-Z_][a-zA-Z0-9_]*)|([a-zA-Z_][a-zA-Z0-9_]*)"
-    matches = re.findall(pattern, type_str)
-    primary_types = [
-        "str",
-        "int",
-        "float",
-        "bool",
-        "list",
-        "dict",
-        "tuple",
-        "set",
-        "Any",
-        "None",
-    ]
-    non_primary_types = [m for t in matches for m in t if m and m not in primary_types]
-    return non_primary_types
-
-
-def get_all_type_explanations(type_list: list, registry_data: dict) -> dict:
-    """Get all type explanations from the input type list."""
-    collected_type_explanations = {}
-    for type_item in type_list:
-        type_explanation = get_type_explanation(type_item, registry_data)
-        if type_explanation is not None:
-            type_explanation_str, nested_types = type_explanation
-            if type_item not in collected_type_explanations:
-                collected_type_explanations[type_item] = type_explanation_str
-            if nested_types:
-                nested_collected_type_explanations = get_all_type_explanations(
-                    list(nested_types), registry_data
-                )
-                for k, v in nested_collected_type_explanations.items():
-                    if k not in collected_type_explanations:
-                        collected_type_explanations[k] = v
-    return collected_type_explanations
-
-
-def get_object_string(obj: Any) -> Any:  # noqa: ANN401
-    """Get the string representation of the input object."""
-    if isinstance(obj, str):
-        return f'"{obj}"'
-    elif isinstance(obj, (int, float, bool)):
-        return str(obj)
-    elif isinstance(obj, list):
-        return "[" + ", ".join(get_object_string(item) for item in obj) + "]"
-    elif isinstance(obj, tuple):
-        return "(" + ", ".join(get_object_string(item) for item in obj) + ")"
-    elif isinstance(obj, dict):
-        return (
-            "{"
-            + ", ".join(
-                f"{get_object_string(key)}: {get_object_string(value)}"
-                for key, value in obj.items()
-            )
-            + "}"
-        )
-    elif isinstance(obj, Enum):
-        return f"{obj.__class__.__name__}.{obj.name}"
-    elif hasattr(obj, "__dict__"):
-        args = ", ".join(
-            f"{key}={get_object_string(value)}"
-            for key, value in vars(obj).items()
-            if key != "_jac_"
-        )
-        return f"{obj.__class__.__name__}({args})"
-    else:
-        return str(obj)
-=======
 def get_scope(node: ast.AstNode) -> Scope:
     """Get scope of the node."""
     a = (
@@ -269,5 +112,4 @@
     else:
         if node.parent:
             return get_scope(node.parent)
-    return Scope("", "", None)
->>>>>>> a09cf465
+    return Scope("", "", None)