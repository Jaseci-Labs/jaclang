--- conflicted
+++ resolved
@@ -58,10 +58,7 @@
         if mod:
             self.run_again = True
             node.sub_module = mod
-<<<<<<< HEAD
-=======
             self.__annex_impl(mod)
->>>>>>> 88dfa3cb
             node.add_kids_right([mod], pos_update=False)
 
     def __annex_impl(self, node: ast.Module) -> None:
