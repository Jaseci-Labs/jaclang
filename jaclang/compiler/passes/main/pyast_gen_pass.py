--- conflicted
+++ resolved
@@ -6,16 +6,12 @@
 
 import ast as ast3
 import textwrap
-from typing import Optional, Sequence, TypeVar, Any
+from typing import Any, Optional, Sequence, TypeVar
 
 import jaclang.compiler.absyntree as ast
 from jaclang.compiler.constant import Constants as Con, EdgeDir, Tokens as Tok
 from jaclang.compiler.passes import Pass
-<<<<<<< HEAD
-from jaclang.core.utils import get_scope, extract_type, get_with_llm_params
-=======
-from jaclang.core.utils import get_sem_scope
->>>>>>> 38c04438
+from jaclang.core.utils import extract_type, get_sem_scope, get_with_llm_params
 
 T = TypeVar("T", bound=ast3.AST)
 
@@ -937,7 +933,7 @@
         if isinstance(node.body, ast.FuncCall):
             _target = self.sync(ast3.Name(id="output", ctx=ast3.Store()))
             _model = node.body.target.gen.py_ast[0]
-            _scope = self.sync(ast3.Constant(value=str(get_scope(node))))
+            _scope = self.sync(ast3.Constant(value=str(get_sem_scope(node))))
             _model_params, _include_info, _exclude_info = get_with_llm_params(node.body)
             inputs = (
                 [
@@ -986,7 +982,6 @@
                 and node.signature.return_type
                 else None
             )
-<<<<<<< HEAD
             outputs = (
                 [
                     (
@@ -997,241 +992,6 @@
                                     if node.signature.semstr
                                     else None
                                 )
-=======
-            return [
-                self.sync(
-                    ast3.Assign(
-                        targets=[self.sync(ast3.Name(id="output", ctx=ast3.Store()))],
-                        value=self.sync(
-                            ast3.Call(
-                                func=self.sync(
-                                    ast3.Attribute(
-                                        value=self.sync(
-                                            ast3.Name(
-                                                id=Con.JAC_FEATURE.value,
-                                                ctx=ast3.Load(),
-                                            )
-                                        ),
-                                        attr="with_llm",
-                                        ctx=ast3.Load(),
-                                    )
-                                ),
-                                args=[],
-                                keywords=[
-                                    self.sync(
-                                        ast3.keyword(
-                                            arg="file_loc",
-                                            value=self.sync(
-                                                ast3.Name(
-                                                    id="__file__", ctx=ast3.Load()
-                                                )
-                                            ),
-                                        )
-                                    ),
-                                    self.sync(
-                                        ast3.keyword(
-                                            arg="model",
-                                            value=node.body.target.gen.py_ast[0],
-                                        )
-                                    ),
-                                    self.sync(
-                                        ast3.keyword(
-                                            arg="model_params",
-                                            value=self.sync(
-                                                ast3.Dict(
-                                                    keys=[
-                                                        self.sync(
-                                                            ast3.Constant(value=key)
-                                                        )
-                                                        for key in model_params.keys()
-                                                    ],
-                                                    values=[
-                                                        value.gen.py_ast[0]
-                                                        for value in model_params.values()
-                                                    ],
-                                                )
-                                            ),
-                                        )
-                                    ),
-                                    self.sync(
-                                        ast3.keyword(
-                                            arg="scope",
-                                            value=(
-                                                self.sync(
-                                                    ast3.Constant(
-                                                        value=str(get_sem_scope(node))
-                                                    )
-                                                )
-                                            ),
-                                        )
-                                    ),
-                                    self.sync(
-                                        ast3.keyword(
-                                            arg="incl_info",
-                                            value=self.sync(
-                                                ast3.List(
-                                                    elts=[
-                                                        self.sync(
-                                                            ast3.Tuple(
-                                                                elts=[
-                                                                    self.sync(
-                                                                        ast3.Constant(
-                                                                            value=key
-                                                                        )
-                                                                    ),
-                                                                    value,
-                                                                ],
-                                                                ctx=ast3.Load(),
-                                                            )
-                                                        )
-                                                        for key, value in include_info
-                                                    ],
-                                                    ctx=ast3.Load(),
-                                                )
-                                            ),
-                                        )
-                                    ),
-                                    self.sync(
-                                        ast3.keyword(
-                                            arg="excl_info",
-                                            value=self.sync(
-                                                ast3.List(
-                                                    elts=[
-                                                        self.sync(
-                                                            ast3.Tuple(
-                                                                elts=[
-                                                                    self.sync(
-                                                                        ast3.Constant(
-                                                                            value=key
-                                                                        )
-                                                                    ),
-                                                                    value,
-                                                                ],
-                                                                ctx=ast3.Load(),
-                                                            )
-                                                        )
-                                                        for key, value in exclude_info
-                                                    ],
-                                                    ctx=ast3.Load(),
-                                                )
-                                            ),
-                                        ),
-                                    ),
-                                    self.sync(
-                                        ast3.keyword(
-                                            arg="inputs",
-                                            value=self.sync(
-                                                ast3.List(
-                                                    elts=(
-                                                        [
-                                                            self.sync(
-                                                                ast3.Tuple(
-                                                                    elts=[
-                                                                        (
-                                                                            self.sync(
-                                                                                ast3.Constant(
-                                                                                    value=(
-                                                                                        param.semstr.lit_value
-                                                                                        if param.semstr
-                                                                                        else None
-                                                                                    )
-                                                                                )
-                                                                            )
-                                                                        ),
-                                                                        (
-                                                                            param.type_tag.tag.gen.py_ast[
-                                                                                0
-                                                                            ]
-                                                                            if param.type_tag
-                                                                            else None
-                                                                        ),
-                                                                        self.sync(
-                                                                            ast3.Constant(
-                                                                                value=param.name.value
-                                                                            )
-                                                                        ),
-                                                                        self.sync(
-                                                                            ast3.Name(
-                                                                                id=param.name.value,
-                                                                                ctx=ast3.Load(),
-                                                                            )
-                                                                        ),
-                                                                    ],
-                                                                    ctx=ast3.Load(),
-                                                                )
-                                                            )
-                                                            for param in node.signature.params.items
-                                                        ]
-                                                        if isinstance(
-                                                            node.signature,
-                                                            ast.FuncSignature,
-                                                        )
-                                                        and node.signature.params
-                                                        else []
-                                                    ),
-                                                    ctx=ast3.Load(),
-                                                )
-                                            ),
-                                        )
-                                    ),
-                                    self.sync(
-                                        ast3.keyword(
-                                            arg="outputs",
-                                            value=self.sync(
-                                                ast3.Tuple(
-                                                    elts=(
-                                                        [
-                                                            (
-                                                                self.sync(
-                                                                    ast3.Constant(
-                                                                        value=(
-                                                                            node.signature.semstr.lit_value
-                                                                            if node.signature.semstr
-                                                                            else None
-                                                                        )
-                                                                    )
-                                                                )
-                                                            ),
-                                                            (
-                                                                node.signature.return_type.gen.py_ast[
-                                                                    0
-                                                                ]
-                                                                if node.signature.return_type
-                                                                else None
-                                                            ),
-                                                            (
-                                                                self.sync(
-                                                                    ast3.Constant(
-                                                                        value=(
-                                                                            extracted
-                                                                        )
-                                                                    )
-                                                                )
-                                                            ),
-                                                        ]
-                                                        if isinstance(
-                                                            node.signature,
-                                                            ast.FuncSignature,
-                                                        )
-                                                        else []
-                                                    ),
-                                                    ctx=ast3.Load(),
-                                                )
-                                            ),
-                                        )
-                                    ),
-                                    self.sync(
-                                        ast3.keyword(
-                                            arg="action",
-                                            value=(
-                                                node.semstr.gen.py_ast[0]
-                                                if node.semstr
-                                                else None
-                                            ),
-                                        )
-                                    ),
-                                ],
->>>>>>> 38c04438
                             )
                         )
                     ),
@@ -2152,7 +1912,7 @@
         _inputs: list[ast3.Tuple],
         _outputs: list[ast3.Constant],
         _action: ast3.AST | None,
-    ):
+    ) -> ast3.AST:
         """Assign the llm function call to the target variable."""
         return self.sync(
             ast3.Assign(
