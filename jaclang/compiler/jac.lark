--- conflicted
+++ resolved
@@ -327,12 +327,8 @@
 pipe_call: (PIPE_FWD | A_PIPE_FWD | KW_SPAWN | KW_AWAIT)? atomic_chain
 
 // Subscripted and dotted expressions
-<<<<<<< HEAD
-atomic_chain: atomic_chain NULL_OK? (filter_compr | assign_compr | edge_op_ref | index_slice)
-=======
 atomic_chain: atomic_chain NULL_OK? (filter_compr | assign_compr | index_slice)
             | atomic_chain NULL_OK? edge_op_ref atomic_chain*
->>>>>>> 8f5c022b
             | atomic_chain NULL_OK? (DOT_BKWD | DOT_FWD | DOT) any_ref
             | (atomic_call | atom)
 
