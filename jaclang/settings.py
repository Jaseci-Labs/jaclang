--- conflicted
+++ resolved
@@ -13,11 +13,7 @@
     fuse_type_info_debug: bool = False
     filter_sym_builtins: bool = True
     ast_symbol_info_detailed: bool = False
-<<<<<<< HEAD
-    print_timing_info: bool = True
-=======
     pass_timer: bool = False
->>>>>>> b96b03b4
 
     # Import configuration
     py_raise: bool = False
