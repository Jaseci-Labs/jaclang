--- conflicted
+++ resolved
@@ -3,11 +3,7 @@
 from __future__ import annotations
 
 import types
-<<<<<<< HEAD
-from typing import Any, Callable, Optional, TYPE_CHECKING, Type, TypeAlias, Union
-=======
-from typing import Any, Callable, Optional, Type, Union
->>>>>>> c9207cc9
+from typing import Any, Callable, Optional, TYPE_CHECKING, Type, Union
 
 from jaclang.compiler.absyntree import Module
 from jaclang.plugin.spec import (
