"""Jac Language Features."""

from __future__ import annotations

import fnmatch
import os
import pickle
import types
from dataclasses import field
from functools import wraps
from typing import Any, Callable, Optional, Type

from jaclang.compiler.absyntree import Module
from jaclang.compiler.constant import EdgeDir, colors
from jaclang.core.aott import (
    aott_raise,
    extract_non_primary_type,
    get_all_type_explanations,
    get_info_types,
    get_object_string,
    get_reasoning_output,
    get_type_annotation,
)
from jaclang.core.construct import (
    Architype,
    DSFunc,
    EdgeAnchor,
    EdgeArchitype,
    GenericEdge,
    JacTestCheck,
    NodeAnchor,
    NodeArchitype,
    ObjectAnchor,
    Root,
    WalkerAnchor,
    WalkerArchitype,
    root,
)
from jaclang.core.importer import jac_importer
<<<<<<< HEAD
from jaclang.core.utils import (
    extract_non_primary_type,
    filter,
    get_all_type_explanations,
    get_object_string,
    get_type_annotation,
    traverse_graph,
)
from jaclang.core.model import create_model
=======
from jaclang.core.registry import SemScope
from jaclang.core.utils import traverse_graph
>>>>>>> 38247274
from jaclang.plugin.feature import JacFeature as Jac
from jaclang.plugin.spec import T


import pluggy


__all__ = [
    "EdgeAnchor",
    "GenericEdge",
    "JacTestCheck",
    "NodeAnchor",
    "ObjectAnchor",
    "WalkerAnchor",
    "NodeArchitype",
    "EdgeArchitype",
    "WalkerArchitype",
    "Architype",
    "DSFunc",
    "root",
    "Root",
    "jac_importer",
    "T",
]


hookimpl = pluggy.HookimplMarker("jac")


class JacFeatureDefaults:
    """Jac Feature."""

    pm = pluggy.PluginManager("jac")

    @staticmethod
    @hookimpl
    def make_architype(
        cls: type,
        arch_base: Type[Architype],
        on_entry: list[DSFunc],
        on_exit: list[DSFunc],
    ) -> Type[Architype]:
        """Create a new architype."""
        for i in on_entry + on_exit:
            i.resolve(cls)
        if not issubclass(cls, arch_base):
            cls = type(cls.__name__, (cls, arch_base), {})
        cls._jac_entry_funcs_ = on_entry  # type: ignore
        cls._jac_exit_funcs_ = on_exit  # type: ignore
        inner_init = cls.__init__  # type: ignore

        @wraps(inner_init)
        def new_init(self: Architype, *args: object, **kwargs: object) -> None:
            inner_init(self, *args, **kwargs)
            arch_base.__init__(self)

        cls.__init__ = new_init  # type: ignore
        return cls

    @staticmethod
    @hookimpl
    def make_obj(
        on_entry: list[DSFunc], on_exit: list[DSFunc]
    ) -> Callable[[type], type]:
        """Create a new architype."""

        def decorator(cls: Type[Architype]) -> Type[Architype]:
            """Decorate class."""
            cls = Jac.make_architype(
                cls=cls, arch_base=Architype, on_entry=on_entry, on_exit=on_exit
            )
            return cls

        return decorator

    @staticmethod
    @hookimpl
    def make_node(
        on_entry: list[DSFunc], on_exit: list[DSFunc]
    ) -> Callable[[type], type]:
        """Create a obj architype."""

        def decorator(cls: Type[Architype]) -> Type[Architype]:
            """Decorate class."""
            cls = Jac.make_architype(
                cls=cls, arch_base=NodeArchitype, on_entry=on_entry, on_exit=on_exit
            )
            return cls

        return decorator

    @staticmethod
    @hookimpl
    def make_edge(
        on_entry: list[DSFunc], on_exit: list[DSFunc]
    ) -> Callable[[type], type]:
        """Create a edge architype."""

        def decorator(cls: Type[Architype]) -> Type[Architype]:
            """Decorate class."""
            cls = Jac.make_architype(
                cls=cls, arch_base=EdgeArchitype, on_entry=on_entry, on_exit=on_exit
            )
            return cls

        return decorator

    @staticmethod
    @hookimpl
    def make_walker(
        on_entry: list[DSFunc], on_exit: list[DSFunc]
    ) -> Callable[[type], type]:
        """Create a walker architype."""

        def decorator(cls: Type[Architype]) -> Type[Architype]:
            """Decorate class."""
            cls = Jac.make_architype(
                cls=cls, arch_base=WalkerArchitype, on_entry=on_entry, on_exit=on_exit
            )
            return cls

        return decorator

    @staticmethod
    @hookimpl
    def jac_import(
        target: str,
        base_path: str,
        cachable: bool,
        override_name: Optional[str],
        mod_bundle: Optional[Module],
    ) -> Optional[types.ModuleType]:
        """Core Import Process."""
        result = jac_importer(
            target=target,
            base_path=base_path,
            cachable=cachable,
            override_name=override_name,
            mod_bundle=mod_bundle,
        )
        return result

    @staticmethod
    @hookimpl
    def create_test(test_fun: Callable) -> Callable:
        """Create a new test."""

        def test_deco() -> None:
            test_fun(JacTestCheck())

        test_deco.__name__ = test_fun.__name__
        JacTestCheck.add_test(test_deco)

        return test_deco

    @staticmethod
    @hookimpl
    def run_test(
        filepath: str,
        filter: Optional[str],
        xit: bool,
        maxfail: Optional[int],
        directory: Optional[str],
        verbose: bool,
    ) -> bool:
        """Run the test suite in the specified .jac file."""
        test_file = False
        if filepath:
            if filepath.endswith(".jac"):
                base, mod_name = os.path.split(filepath)
                base = base if base else "./"
                mod_name = mod_name[:-4]
                JacTestCheck.reset()
                Jac.jac_import(target=mod_name, base_path=base)
                JacTestCheck.run_test(xit, maxfail, verbose)
            else:
                print("Not a .jac file.")
        else:
            directory = directory if directory else os.getcwd()

        if filter or directory:
            current_dir = directory if directory else os.getcwd()
            for root_dir, _, files in os.walk(current_dir, topdown=True):
                files = (
                    [file for file in files if fnmatch.fnmatch(file, filter)]
                    if filter
                    else files
                )
                files = [
                    file
                    for file in files
                    if not file.endswith((".test.jac", ".impl.jac"))
                ]
                for file in files:
                    if file.endswith(".jac"):
                        test_file = True
                        print(f"\n\n\t\t* Inside {root_dir}" + "/" + f"{file} *")
                        JacTestCheck.reset()
                        Jac.jac_import(target=file[:-4], base_path=root_dir)
                        JacTestCheck.run_test(xit, maxfail, verbose)

                    if JacTestCheck.breaker and (xit or maxfail):
                        break
                if JacTestCheck.breaker and (xit or maxfail):
                    break
            JacTestCheck.breaker = False
            JacTestCheck.failcount = 0
            print("No test files found.") if not test_file else None

        return True

    @staticmethod
    @hookimpl
    def elvis(op1: Optional[T], op2: T) -> T:
        """Jac's elvis operator feature."""
        return ret if (ret := op1) is not None else op2

    @staticmethod
    @hookimpl
    def has_instance_default(gen_func: Callable[[], T]) -> T:
        """Jac's has container default feature."""
        return field(default_factory=lambda: gen_func())

    @staticmethod
    @hookimpl
    def spawn_call(op1: Architype, op2: Architype) -> WalkerArchitype:
        """Jac's spawn operator feature."""
        if isinstance(op1, WalkerArchitype):
            return op1._jac_.spawn_call(op2)
        elif isinstance(op2, WalkerArchitype):
            return op2._jac_.spawn_call(op1)
        else:
            raise TypeError("Invalid walker object")

    @staticmethod
    @hookimpl
    def report(expr: Any) -> Any:  # noqa: ANN401
        """Jac's report stmt feature."""

    @staticmethod
    @hookimpl
    def ignore(
        walker: WalkerArchitype,
        expr: list[NodeArchitype | EdgeArchitype] | NodeArchitype | EdgeArchitype,
    ) -> bool:
        """Jac's ignore stmt feature."""
        return walker._jac_.ignore_node(expr)

    @staticmethod
    @hookimpl
    def visit_node(
        walker: WalkerArchitype,
        expr: list[NodeArchitype | EdgeArchitype] | NodeArchitype | EdgeArchitype,
    ) -> bool:
        """Jac's visit stmt feature."""
        if isinstance(walker, WalkerArchitype):
            return walker._jac_.visit_node(expr)
        else:
            raise TypeError("Invalid walker object")

    @staticmethod
    @hookimpl
    def disengage(walker: WalkerArchitype) -> bool:  # noqa: ANN401
        """Jac's disengage stmt feature."""
        walker._jac_.disengage_now()
        return True

    @staticmethod
    @hookimpl
    def edge_ref(
        node_obj: NodeArchitype | list[NodeArchitype],
        target_obj: Optional[NodeArchitype | list[NodeArchitype]],
        dir: EdgeDir,
        filter_func: Optional[Callable[[list[EdgeArchitype]], list[EdgeArchitype]]],
        edges_only: bool,
    ) -> list[NodeArchitype] | list[EdgeArchitype]:
        """Jac's apply_dir stmt feature."""
        if isinstance(node_obj, NodeArchitype):
            node_obj = [node_obj]
        targ_obj_set: Optional[list[NodeArchitype]] = (
            [target_obj]
            if isinstance(target_obj, NodeArchitype)
            else target_obj if target_obj else None
        )
        if edges_only:
            connected_edges: list[EdgeArchitype] = []
            for node in node_obj:
                connected_edges += node._jac_.get_edges(
                    dir, filter_func, target_obj=targ_obj_set
                )
            return list(set(connected_edges))
        else:
            connected_nodes: list[NodeArchitype] = []
            for node in node_obj:
                connected_nodes.extend(
                    node._jac_.edges_to_nodes(dir, filter_func, target_obj=targ_obj_set)
                )
            return list(set(connected_nodes))

    @staticmethod
    @hookimpl
    def connect(
        left: NodeArchitype | list[NodeArchitype],
        right: NodeArchitype | list[NodeArchitype],
        edge_spec: Callable[[], EdgeArchitype],
        edges_only: bool,
    ) -> list[NodeArchitype] | list[EdgeArchitype]:
        """Jac's connect operator feature.

        Note: connect needs to call assign compr with tuple in op
        """
        left = [left] if isinstance(left, NodeArchitype) else left
        right = [right] if isinstance(right, NodeArchitype) else right
        edges = []
        for i in left:
            for j in right:
                conn_edge = edge_spec()
                edges.append(conn_edge)
                i._jac_.connect_node(j, conn_edge)
        return right if not edges_only else edges

    @staticmethod
    @hookimpl
    def disconnect(
        left: NodeArchitype | list[NodeArchitype],
        right: NodeArchitype | list[NodeArchitype],
        dir: EdgeDir,
        filter_func: Optional[Callable[[list[EdgeArchitype]], list[EdgeArchitype]]],
    ) -> bool:  # noqa: ANN401
        """Jac's disconnect operator feature."""
        disconnect_occurred = False
        left = [left] if isinstance(left, NodeArchitype) else left
        right = [right] if isinstance(right, NodeArchitype) else right
        for i in left:
            for j in right:
                edge_list: list[EdgeArchitype] = [*i._jac_.edges]
                edge_list = filter_func(edge_list) if filter_func else edge_list
                for e in edge_list:
                    if e._jac_.target and e._jac_.source:
                        if (
                            dir in ["OUT", "ANY"]  # TODO: Not ideal
                            and i._jac_.obj == e._jac_.source
                            and e._jac_.target == j._jac_.obj
                        ):
                            e._jac_.detach(i._jac_.obj, e._jac_.target)
                            disconnect_occurred = True
                        if (
                            dir in ["IN", "ANY"]
                            and i._jac_.obj == e._jac_.target
                            and e._jac_.source == j._jac_.obj
                        ):
                            e._jac_.detach(i._jac_.obj, e._jac_.source)
                            disconnect_occurred = True
        return disconnect_occurred

    @staticmethod
    @hookimpl
    def assign_compr(
        target: list[T], attr_val: tuple[tuple[str], tuple[Any]]
    ) -> list[T]:
        """Jac's assign comprehension feature."""
        for obj in target:
            attrs, values = attr_val
            for attr, value in zip(attrs, values):
                setattr(obj, attr, value)
        return target

    @staticmethod
    @hookimpl
    def get_root() -> Architype:
        """Jac's assign comprehension feature."""
        return root

    @staticmethod
    @hookimpl
    def build_edge(
        is_undirected: bool,
        conn_type: Optional[Type[EdgeArchitype]],
        conn_assign: Optional[tuple[tuple, tuple]],
    ) -> Callable[[], EdgeArchitype]:
        """Jac's root getter."""
        conn_type = conn_type if conn_type else GenericEdge

        def builder() -> EdgeArchitype:
            edge = conn_type()
            edge._jac_.is_undirected = is_undirected
            if conn_assign:
                for fld, val in zip(conn_assign[0], conn_assign[1]):
                    if hasattr(edge, fld):
                        setattr(edge, fld, val)
                    else:
                        raise ValueError(f"Invalid attribute: {fld}")
            return edge

        return builder

    @staticmethod
    @hookimpl
    def with_llm(
        file_loc: str,
        model: Any,  # noqa: ANN401
        model_params: dict[str, Any],
        scope: str,
        incl_info: list[tuple[str, str]],
        excl_info: list[tuple[str, str]],
        inputs: tuple,
        outputs: tuple,
        action: str,
    ) -> Any:  # noqa: ANN401
        """Jac's with_llm feature."""
        with open(
            os.path.join(
                os.path.dirname(file_loc),
                "__jac_gen__",
                os.path.basename(file_loc).replace(".jac", ".registry.pkl"),
            ),
            "rb",
        ) as f:
            mod_registry = pickle.load(f)

        _scope = SemScope.get_scope_from_str(scope)
        assert _scope is not None

        reason = False
        if "reason" in model_params:
            reason = model_params.pop("reason")

        type_collector: list = []
        information, collected_types = get_info_types(_scope, mod_registry, incl_info)
        type_collector.extend(collected_types)

        inputs_information_list = []
        for i in inputs:
            typ_anno = get_type_annotation(i[3])
            type_collector.extend(extract_non_primary_type(typ_anno))
            inputs_information_list.append(
                f"{i[0]} ({i[2]}) ({typ_anno}) = {get_object_string(i[3])}"
            )
        inputs_information = "\n".join(inputs_information_list)

        output_information = f"{outputs[0]} ({outputs[2]})"
        type_collector.extend(extract_non_primary_type(outputs[2]))

        type_explanations_list = list(
            get_all_type_explanations(type_collector, mod_registry).values()
        )
        type_explanations = "\n".join(type_explanations_list)

        meaning_in = aott_raise(
            information,
            inputs_information,
            output_information,
            type_explanations,
            action,
            reason,
        )
        meaning_out = model.__infer__(meaning_in, **model_params)
        reasoning, output = get_reasoning_output(meaning_out)
        return output

    @staticmethod
    @hookimpl
    def Model(model: Any, kwargs: dict):  # noqa: ANN401
        """Jac's Model feature."""
        return create_model(model, **kwargs)


class JacBuiltin:
    """Jac Builtins."""

    @staticmethod
    @hookimpl
    def dotgen(
        node: NodeArchitype,
        depth: int,
        traverse: bool,
        edge_type: list[str],
        bfs: bool,
        edge_limit: int,
        node_limit: int,
        dot_file: Optional[str],
    ) -> str:
        """Generate Dot file for visualizing nodes and edges."""
        edge_type = edge_type if edge_type else []
        visited_nodes: list[NodeArchitype] = []
        node_depths: dict[NodeArchitype, int] = {node: 0}
        queue: list = [[node, 0]]
        connections: list[tuple[NodeArchitype, NodeArchitype, EdgeArchitype]] = []

        def dfs(node: NodeArchitype, cur_depth: int) -> None:
            """Depth first search."""
            if node not in visited_nodes:
                visited_nodes.append(node)
                traverse_graph(
                    node,
                    cur_depth,
                    depth,
                    edge_type,
                    traverse,
                    connections,
                    node_depths,
                    visited_nodes,
                    queue,
                    bfs,
                    dfs,
                    node_limit,
                    edge_limit,
                )

        if bfs:
            cur_depth = 0
            while queue:
                current_node, cur_depth = queue.pop(0)
                if current_node not in visited_nodes:
                    visited_nodes.append(current_node)
                    traverse_graph(
                        current_node,
                        cur_depth,
                        depth,
                        edge_type,
                        traverse,
                        connections,
                        node_depths,
                        visited_nodes,
                        queue,
                        bfs,
                        dfs,
                        node_limit,
                        edge_limit,
                    )
        else:
            dfs(node, cur_depth=0)
        dot_content = (
            'digraph {\nnode [style="filled", shape="ellipse", '
            'fillcolor="invis", fontcolor="black"];\n'
        )
        for source, target, edge in connections:
            dot_content += (
                f"{visited_nodes.index(source)} -> {visited_nodes.index(target)} "
                f' [label="{edge._jac_.obj.__class__.__name__} "];\n'
            )
        for node_ in visited_nodes:
            color = (
                colors[node_depths[node_]] if node_depths[node_] < 25 else colors[24]
            )
            dot_content += f'{visited_nodes.index(node_)} [label="{node_._jac_.obj}" fillcolor="{color}"];\n'
        if dot_file:
            with open(dot_file, "w") as f:
                f.write(dot_content + "}")
        return dot_content + "}"


class JacCmdDefaults:
    """Jac CLI command."""

    @staticmethod
    @hookimpl
    def create_cmd() -> None:
        """Create Jac CLI cmds."""
        pass<|MERGE_RESOLUTION|>--- conflicted
+++ resolved
@@ -37,20 +37,9 @@
     root,
 )
 from jaclang.core.importer import jac_importer
-<<<<<<< HEAD
-from jaclang.core.utils import (
-    extract_non_primary_type,
-    filter,
-    get_all_type_explanations,
-    get_object_string,
-    get_type_annotation,
-    traverse_graph,
-)
 from jaclang.core.model import create_model
-=======
 from jaclang.core.registry import SemScope
 from jaclang.core.utils import traverse_graph
->>>>>>> 38247274
 from jaclang.plugin.feature import JacFeature as Jac
 from jaclang.plugin.spec import T
 
