"""Jac Language Features."""

from __future__ import annotations

import fnmatch
import os
import pickle
import types
from dataclasses import field
from functools import wraps
from typing import Any, Callable, Optional, Type


from jaclang.compiler.absyntree import Module
from jaclang.compiler.constant import EdgeDir, colors
from jaclang.core.aott import (
    aott_raise,
    extract_non_primary_type,
    get_all_type_explanations,
    get_info_types,
    get_object_string,
    get_reasoning_output,
    get_type_annotation,
)
from jaclang.core.construct import (
    Architype,
    DSFunc,
    EdgeAnchor,
    EdgeArchitype,
    GenericEdge,
    JacTestCheck,
    NodeAnchor,
    NodeArchitype,
    ObjectAnchor,
    Root,
    WalkerAnchor,
    WalkerArchitype,
    root,
)
from jaclang.core.importer import jac_importer
<<<<<<< HEAD
from jaclang.core.registry import Scope, Registry
=======
from jaclang.core.registry import SemScope
>>>>>>> 38c04438
from jaclang.core.utils import traverse_graph
from jaclang.plugin.feature import JacFeature as Jac
from jaclang.plugin.spec import T


import pluggy


__all__ = [
    "EdgeAnchor",
    "GenericEdge",
    "JacTestCheck",
    "NodeAnchor",
    "ObjectAnchor",
    "WalkerAnchor",
    "NodeArchitype",
    "EdgeArchitype",
    "WalkerArchitype",
    "Architype",
    "DSFunc",
    "root",
    "Root",
    "jac_importer",
    "T",
]


hookimpl = pluggy.HookimplMarker("jac")


class JacFeatureDefaults:
    """Jac Feature."""

    pm = pluggy.PluginManager("jac")

    @staticmethod
    @hookimpl
    def make_architype(
        cls: type,
        arch_base: Type[Architype],
        on_entry: list[DSFunc],
        on_exit: list[DSFunc],
    ) -> Type[Architype]:
        """Create a new architype."""
        for i in on_entry + on_exit:
            i.resolve(cls)
        if not issubclass(cls, arch_base):
            cls = type(cls.__name__, (cls, arch_base), {})
        cls._jac_entry_funcs_ = on_entry  # type: ignore
        cls._jac_exit_funcs_ = on_exit  # type: ignore
        inner_init = cls.__init__  # type: ignore

        @wraps(inner_init)
        def new_init(self: Architype, *args: object, **kwargs: object) -> None:
            inner_init(self, *args, **kwargs)
            arch_base.__init__(self)

        cls.__init__ = new_init  # type: ignore
        return cls

    @staticmethod
    @hookimpl
    def make_obj(
        on_entry: list[DSFunc], on_exit: list[DSFunc]
    ) -> Callable[[type], type]:
        """Create a new architype."""

        def decorator(cls: Type[Architype]) -> Type[Architype]:
            """Decorate class."""
            cls = Jac.make_architype(
                cls=cls, arch_base=Architype, on_entry=on_entry, on_exit=on_exit
            )
            return cls

        return decorator

    @staticmethod
    @hookimpl
    def make_node(
        on_entry: list[DSFunc], on_exit: list[DSFunc]
    ) -> Callable[[type], type]:
        """Create a obj architype."""

        def decorator(cls: Type[Architype]) -> Type[Architype]:
            """Decorate class."""
            cls = Jac.make_architype(
                cls=cls, arch_base=NodeArchitype, on_entry=on_entry, on_exit=on_exit
            )
            return cls

        return decorator

    @staticmethod
    @hookimpl
    def make_edge(
        on_entry: list[DSFunc], on_exit: list[DSFunc]
    ) -> Callable[[type], type]:
        """Create a edge architype."""

        def decorator(cls: Type[Architype]) -> Type[Architype]:
            """Decorate class."""
            cls = Jac.make_architype(
                cls=cls, arch_base=EdgeArchitype, on_entry=on_entry, on_exit=on_exit
            )
            return cls

        return decorator

    @staticmethod
    @hookimpl
    def make_walker(
        on_entry: list[DSFunc], on_exit: list[DSFunc]
    ) -> Callable[[type], type]:
        """Create a walker architype."""

        def decorator(cls: Type[Architype]) -> Type[Architype]:
            """Decorate class."""
            cls = Jac.make_architype(
                cls=cls, arch_base=WalkerArchitype, on_entry=on_entry, on_exit=on_exit
            )
            return cls

        return decorator

    @staticmethod
    @hookimpl
    def jac_import(
        target: str,
        base_path: str,
        cachable: bool,
        override_name: Optional[str],
        mod_bundle: Optional[Module],
    ) -> Optional[types.ModuleType]:
        """Core Import Process."""
        result = jac_importer(
            target=target,
            base_path=base_path,
            cachable=cachable,
            override_name=override_name,
            mod_bundle=mod_bundle,
        )
        return result

    @staticmethod
    @hookimpl
    def create_test(test_fun: Callable) -> Callable:
        """Create a new test."""

        def test_deco() -> None:
            test_fun(JacTestCheck())

        test_deco.__name__ = test_fun.__name__
        JacTestCheck.add_test(test_deco)

        return test_deco

    @staticmethod
    @hookimpl
    def run_test(
        filepath: str,
        filter: Optional[str],
        xit: bool,
        maxfail: Optional[int],
        directory: Optional[str],
        verbose: bool,
    ) -> bool:
        """Run the test suite in the specified .jac file."""
        test_file = False
        if filepath:
            if filepath.endswith(".jac"):
                base, mod_name = os.path.split(filepath)
                base = base if base else "./"
                mod_name = mod_name[:-4]
                JacTestCheck.reset()
                Jac.jac_import(target=mod_name, base_path=base)
                JacTestCheck.run_test(xit, maxfail, verbose)
            else:
                print("Not a .jac file.")
        else:
            directory = directory if directory else os.getcwd()

        if filter or directory:
            current_dir = directory if directory else os.getcwd()
            for root_dir, _, files in os.walk(current_dir, topdown=True):
                files = (
                    [file for file in files if fnmatch.fnmatch(file, filter)]
                    if filter
                    else files
                )
                files = [
                    file
                    for file in files
                    if not file.endswith((".test.jac", ".impl.jac"))
                ]
                for file in files:
                    if file.endswith(".jac"):
                        test_file = True
                        print(f"\n\n\t\t* Inside {root_dir}" + "/" + f"{file} *")
                        JacTestCheck.reset()
                        Jac.jac_import(target=file[:-4], base_path=root_dir)
                        JacTestCheck.run_test(xit, maxfail, verbose)

                    if JacTestCheck.breaker and (xit or maxfail):
                        break
                if JacTestCheck.breaker and (xit or maxfail):
                    break
            JacTestCheck.breaker = False
            print("No test files found.") if not test_file else None

        return True

    @staticmethod
    @hookimpl
    def elvis(op1: Optional[T], op2: T) -> T:
        """Jac's elvis operator feature."""
        return ret if (ret := op1) is not None else op2

    @staticmethod
    @hookimpl
    def has_instance_default(gen_func: Callable[[], T]) -> T:
        """Jac's has container default feature."""
        return field(default_factory=lambda: gen_func())

    @staticmethod
    @hookimpl
    def spawn_call(op1: Architype, op2: Architype) -> WalkerArchitype:
        """Jac's spawn operator feature."""
        if isinstance(op1, WalkerArchitype):
            return op1._jac_.spawn_call(op2)
        elif isinstance(op2, WalkerArchitype):
            return op2._jac_.spawn_call(op1)
        else:
            raise TypeError("Invalid walker object")

    @staticmethod
    @hookimpl
    def report(expr: Any) -> Any:  # noqa: ANN401
        """Jac's report stmt feature."""

    @staticmethod
    @hookimpl
    def ignore(
        walker: WalkerArchitype,
        expr: list[NodeArchitype | EdgeArchitype] | NodeArchitype | EdgeArchitype,
    ) -> bool:
        """Jac's ignore stmt feature."""
        return walker._jac_.ignore_node(expr)

    @staticmethod
    @hookimpl
    def visit_node(
        walker: WalkerArchitype,
        expr: list[NodeArchitype | EdgeArchitype] | NodeArchitype | EdgeArchitype,
    ) -> bool:
        """Jac's visit stmt feature."""
        if isinstance(walker, WalkerArchitype):
            return walker._jac_.visit_node(expr)
        else:
            raise TypeError("Invalid walker object")

    @staticmethod
    @hookimpl
    def disengage(walker: WalkerArchitype) -> bool:  # noqa: ANN401
        """Jac's disengage stmt feature."""
        walker._jac_.disengage_now()
        return True

    @staticmethod
    @hookimpl
    def edge_ref(
        node_obj: NodeArchitype | list[NodeArchitype],
        target_obj: Optional[NodeArchitype | list[NodeArchitype]],
        dir: EdgeDir,
        filter_func: Optional[Callable[[list[EdgeArchitype]], list[EdgeArchitype]]],
        edges_only: bool,
    ) -> list[NodeArchitype] | list[EdgeArchitype]:
        """Jac's apply_dir stmt feature."""
        if isinstance(node_obj, NodeArchitype):
            node_obj = [node_obj]
        targ_obj_set: Optional[list[NodeArchitype]] = (
            [target_obj]
            if isinstance(target_obj, NodeArchitype)
            else target_obj if target_obj else None
        )
        if edges_only:
            connected_edges: list[EdgeArchitype] = []
            for node in node_obj:
                connected_edges += node._jac_.get_edges(
                    dir, filter_func, target_obj=targ_obj_set
                )
            return list(set(connected_edges))
        else:
            connected_nodes: list[NodeArchitype] = []
            for node in node_obj:
                connected_nodes.extend(
                    node._jac_.edges_to_nodes(dir, filter_func, target_obj=targ_obj_set)
                )
            return list(set(connected_nodes))

    @staticmethod
    @hookimpl
    def connect(
        left: NodeArchitype | list[NodeArchitype],
        right: NodeArchitype | list[NodeArchitype],
        edge_spec: Callable[[], EdgeArchitype],
        edges_only: bool,
    ) -> list[NodeArchitype] | list[EdgeArchitype]:
        """Jac's connect operator feature.

        Note: connect needs to call assign compr with tuple in op
        """
        left = [left] if isinstance(left, NodeArchitype) else left
        right = [right] if isinstance(right, NodeArchitype) else right
        edges = []
        for i in left:
            for j in right:
                conn_edge = edge_spec()
                edges.append(conn_edge)
                i._jac_.connect_node(j, conn_edge)
        return right if not edges_only else edges

    @staticmethod
    @hookimpl
    def disconnect(
        left: NodeArchitype | list[NodeArchitype],
        right: NodeArchitype | list[NodeArchitype],
        dir: EdgeDir,
        filter_func: Optional[Callable[[list[EdgeArchitype]], list[EdgeArchitype]]],
    ) -> bool:  # noqa: ANN401
        """Jac's disconnect operator feature."""
        disconnect_occurred = False
        left = [left] if isinstance(left, NodeArchitype) else left
        right = [right] if isinstance(right, NodeArchitype) else right
        for i in left:
            for j in right:
                edge_list: list[EdgeArchitype] = [*i._jac_.edges]
                edge_list = filter_func(edge_list) if filter_func else edge_list
                for e in edge_list:
                    if e._jac_.target and e._jac_.source:
                        if (
                            dir in ["OUT", "ANY"]  # TODO: Not ideal
                            and i._jac_.obj == e._jac_.source
                            and e._jac_.target == j._jac_.obj
                        ):
                            e._jac_.detach(i._jac_.obj, e._jac_.target)
                            disconnect_occurred = True
                        if (
                            dir in ["IN", "ANY"]
                            and i._jac_.obj == e._jac_.target
                            and e._jac_.source == j._jac_.obj
                        ):
                            e._jac_.detach(i._jac_.obj, e._jac_.source)
                            disconnect_occurred = True
        return disconnect_occurred

    @staticmethod
    @hookimpl
    def assign_compr(
        target: list[T], attr_val: tuple[tuple[str], tuple[Any]]
    ) -> list[T]:
        """Jac's assign comprehension feature."""
        for obj in target:
            attrs, values = attr_val
            for attr, value in zip(attrs, values):
                setattr(obj, attr, value)
        return target

    @staticmethod
    @hookimpl
    def get_root() -> Architype:
        """Jac's assign comprehension feature."""
        return root

    @staticmethod
    @hookimpl
    def build_edge(
        is_undirected: bool,
        conn_type: Optional[Type[EdgeArchitype]],
        conn_assign: Optional[tuple[tuple, tuple]],
    ) -> Callable[[], EdgeArchitype]:
        """Jac's root getter."""
        conn_type = conn_type if conn_type else GenericEdge

        def builder() -> EdgeArchitype:
            edge = conn_type()
            edge._jac_.is_undirected = is_undirected
            if conn_assign:
                for fld, val in zip(conn_assign[0], conn_assign[1]):
                    if hasattr(edge, fld):
                        setattr(edge, fld, val)
                    else:
                        raise ValueError(f"Invalid attribute: {fld}")
            return edge

        return builder

    @staticmethod
    @hookimpl
    def with_llm(
        file_loc: str,
        model: Any,  # noqa: ANN401
        model_params: dict[str, Any],
        scope: str,
        incl_info: list[tuple[str, str]],
        excl_info: list[tuple[str, str]],
        inputs: tuple,
        outputs: tuple,
        action: str,
    ) -> Any:  # noqa: ANN401
        """Jac's with_llm feature."""
        with open(
            os.path.join(
                os.path.dirname(file_loc),
                "__jac_gen__",
                os.path.basename(file_loc).replace(".jac", ".registry.pkl"),
            ),
            "rb",
        ) as f:
            mod_registry = pickle.load(f)

        _scope = SemScope.get_scope_from_str(scope)
        assert _scope is not None

        reason = False
        if "reason" in model_params:
            reason = model_params.pop("reason")
        context = ""
        if "context" in model_params:
            context = "\n".join(model_params.pop("context"))

        type_collector: list = []
        information, collected_types = get_info_types(_scope, mod_registry, incl_info)
        type_collector.extend(collected_types)

        inputs_information_list = []
        for i in inputs:
            typ_anno = get_type_annotation(i[3])
            type_collector.extend(extract_non_primary_type(typ_anno))
            inputs_information_list.append(
                f"{i[0]} ({i[2]}) ({typ_anno}) = {get_object_string(i[3])}"
            )
        inputs_information = "\n".join(inputs_information_list)

        output_information = f"{outputs[0]} ({outputs[1]})"
        type_collector.extend(extract_non_primary_type(outputs[1]))

        type_explanations_list = list(
            get_all_type_explanations(type_collector, mod_registry).values()
        )
        type_explanations = "\n".join(type_explanations_list)

        meaning_in = aott_raise(
            information,
            inputs_information,
            output_information,
            type_explanations,
            context,
            action,
            reason,
        )
        if os.environ.get("JAC_GENAI_DEBUG", False):
            logging.info(meaning_in)
        meaning_out = model.__infer__(meaning_in, **model_params)
        reasoning, output = get_reasoning_output(meaning_out)
        return output

    @staticmethod
    @hookimpl
    def get_semstr_type(
        file_loc: str, scope: str, attr: str, return_semstr: bool = True
    ) -> Optional[str]:
        """Jac's get_semstr_type feature."""
        _scope = Scope.get_scope_from_str(scope)
        with open(
            os.path.join(
                os.path.dirname(file_loc),
                "__jac_gen__",
                os.path.basename(file_loc).replace(".jac", ".registry.pkl"),
            ),
            "rb",
        ) as f:
            mod_registry: Registry = pickle.load(f)
        _, attr_seminfo = mod_registry.lookup(_scope, attr)
        if attr_seminfo:
            return attr_seminfo.semstr if return_semstr else attr_seminfo.type
        return None

    @staticmethod
    @hookimpl
    def obj_scope(file_loc: str, attr: str) -> str:
        """Jac's gather_scope feature."""
        with open(
            os.path.join(
                os.path.dirname(file_loc),
                "__jac_gen__",
                os.path.basename(file_loc).replace(".jac", ".registry.pkl"),
            ),
            "rb",
        ) as f:
            mod_registry: Registry = pickle.load(f)

        attr_scope = None
        for x in attr.split("."):
            attr_scope, _ = mod_registry.lookup(attr_scope, x)
        return str(attr_scope)


class JacBuiltin:
    """Jac Builtins."""

    @staticmethod
    @hookimpl
    def dotgen(
        node: NodeArchitype,
        depth: int,
        traverse: bool,
        edge_type: list[str],
        bfs: bool,
        edge_limit: int,
        node_limit: int,
        dot_file: Optional[str],
    ) -> str:
        """Generate Dot file for visualizing nodes and edges."""
        edge_type = edge_type if edge_type else []
        visited_nodes: list[NodeArchitype] = []
        node_depths: dict[NodeArchitype, int] = {node: 0}
        queue: list = [[node, 0]]
        connections: list[tuple[NodeArchitype, NodeArchitype, EdgeArchitype]] = []

        def dfs(node: NodeArchitype, cur_depth: int) -> None:
            """Depth first search."""
            if node not in visited_nodes:
                visited_nodes.append(node)
                traverse_graph(
                    node,
                    cur_depth,
                    depth,
                    edge_type,
                    traverse,
                    connections,
                    node_depths,
                    visited_nodes,
                    queue,
                    bfs,
                    dfs,
                    node_limit,
                    edge_limit,
                )

        if bfs:
            cur_depth = 0
            while queue:
                current_node, cur_depth = queue.pop(0)
                if current_node not in visited_nodes:
                    visited_nodes.append(current_node)
                    traverse_graph(
                        current_node,
                        cur_depth,
                        depth,
                        edge_type,
                        traverse,
                        connections,
                        node_depths,
                        visited_nodes,
                        queue,
                        bfs,
                        dfs,
                        node_limit,
                        edge_limit,
                    )
        else:
            dfs(node, cur_depth=0)
        dot_content = (
            'digraph {\nnode [style="filled", shape="ellipse", '
            'fillcolor="invis", fontcolor="black"];\n'
        )
        for source, target, edge in connections:
            dot_content += (
                f"{visited_nodes.index(source)} -> {visited_nodes.index(target)} "
                f' [label="{edge._jac_.obj.__class__.__name__} "];\n'
            )
        for node_ in visited_nodes:
            color = (
                colors[node_depths[node_]] if node_depths[node_] < 25 else colors[24]
            )
            dot_content += f'{visited_nodes.index(node_)} [label="{node_._jac_.obj}" fillcolor="{color}"];\n'
        if dot_file:
            with open(dot_file, "w") as f:
                f.write(dot_content + "}")
        return dot_content + "}"


class JacCmdDefaults:
    """Jac CLI command."""

    @staticmethod
    @hookimpl
    def create_cmd() -> None:
        """Create Jac CLI cmds."""
        pass<|MERGE_RESOLUTION|>--- conflicted
+++ resolved
@@ -3,6 +3,7 @@
 from __future__ import annotations
 
 import fnmatch
+import logging
 import os
 import pickle
 import types
@@ -38,11 +39,7 @@
     root,
 )
 from jaclang.core.importer import jac_importer
-<<<<<<< HEAD
-from jaclang.core.registry import Scope, Registry
-=======
-from jaclang.core.registry import SemScope
->>>>>>> 38c04438
+from jaclang.core.registry import SemInfo, SemRegistry, SemScope
 from jaclang.core.utils import traverse_graph
 from jaclang.plugin.feature import JacFeature as Jac
 from jaclang.plugin.spec import T
@@ -461,7 +458,7 @@
             ),
             "rb",
         ) as f:
-            mod_registry = pickle.load(f)
+            mod_registry: SemRegistry = pickle.load(f)
 
         _scope = SemScope.get_scope_from_str(scope)
         assert _scope is not None
@@ -515,7 +512,7 @@
         file_loc: str, scope: str, attr: str, return_semstr: bool = True
     ) -> Optional[str]:
         """Jac's get_semstr_type feature."""
-        _scope = Scope.get_scope_from_str(scope)
+        _scope = SemScope.get_scope_from_str(scope)
         with open(
             os.path.join(
                 os.path.dirname(file_loc),
@@ -524,9 +521,9 @@
             ),
             "rb",
         ) as f:
-            mod_registry: Registry = pickle.load(f)
+            mod_registry: SemRegistry = pickle.load(f)
         _, attr_seminfo = mod_registry.lookup(_scope, attr)
-        if attr_seminfo:
+        if attr_seminfo and isinstance(attr_seminfo, SemInfo):
             return attr_seminfo.semstr if return_semstr else attr_seminfo.type
         return None
 
@@ -542,7 +539,7 @@
             ),
             "rb",
         ) as f:
-            mod_registry: Registry = pickle.load(f)
+            mod_registry: SemRegistry = pickle.load(f)
 
         attr_scope = None
         for x in attr.split("."):
