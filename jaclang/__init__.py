--- conflicted
+++ resolved
@@ -1,40 +1,5 @@
-<<<<<<< HEAD
-import logging
-=======
 """The Jac Programming Language."""
 from jaclang.jac.importer import jac_blue_import, jac_purple_import
 from jaclang.utils.helpers import handle_jac_error
->>>>>>> 8b2f381c
 
-from jaclang.jac.importer import (
-    handle_jac_error,
-    jac_blue_import,
-    jac_purple_import,
-    jac_red_import as original_jac_red_import,
-)
-from pkg_resources import DistributionNotFound
-import pkg_resources
-
-# Set up logging
-logging.basicConfig(level=logging.INFO)
-
-# Attempt to use the plugin's jac_red_import function
-try:
-    plugin_jac_red_import = pkg_resources.load_entry_point(
-        "jaclang_smartimport", "jaclang.plugins", "jac_red_import"
-    )
-    jac_red_import = plugin_jac_red_import
-    logging.info("Successfully loaded the overridden jac_red_import function.")
-except (ImportError, DistributionNotFound) as e:
-    # Use the original jac_red_import function if the plugin is not installed
-    jac_red_import = original_jac_red_import
-    logging.error(
-        f"Error while trying to load the overridden jac_red_import function: {e}"
-    )
-    logging.info("Using the original jac_red_import function.")
-__all__ = [
-    "jac_blue_import",
-    "jac_purple_import",
-    "handle_jac_error",
-    "jac_red_import",
-]+__all__ = ["jac_blue_import", "jac_purple_import", "handle_jac_error"]